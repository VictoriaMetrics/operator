package vmauth

import (
	"bytes"
	"compress/gzip"
	"context"
	"fmt"
	"path"
	"sort"
	"strings"

	appsv1 "k8s.io/api/apps/v1"
	autoscalingv2 "k8s.io/api/autoscaling/v2"
	corev1 "k8s.io/api/core/v1"
	networkingv1 "k8s.io/api/networking/v1"
	policyv1 "k8s.io/api/policy/v1"
	k8serrors "k8s.io/apimachinery/pkg/api/errors"
	metav1 "k8s.io/apimachinery/pkg/apis/meta/v1"
	"k8s.io/apimachinery/pkg/labels"
	"k8s.io/apimachinery/pkg/types"
	"k8s.io/apimachinery/pkg/util/intstr"
	"k8s.io/utils/ptr"
	"sigs.k8s.io/controller-runtime/pkg/client"
	gwapiv1 "sigs.k8s.io/gateway-api/apis/v1"

	vmv1beta1 "github.com/VictoriaMetrics/operator/api/operator/v1beta1"
	"github.com/VictoriaMetrics/operator/internal/config"
	"github.com/VictoriaMetrics/operator/internal/controller/operator/factory/build"
	"github.com/VictoriaMetrics/operator/internal/controller/operator/factory/finalize"
	"github.com/VictoriaMetrics/operator/internal/controller/operator/factory/k8stools"
	"github.com/VictoriaMetrics/operator/internal/controller/operator/factory/logger"
	"github.com/VictoriaMetrics/operator/internal/controller/operator/factory/reconcile"
)

const (
	vmAuthConfigMountGz   = "/opt/vmauth-config-gz"
	vmAuthConfigFolder    = "/opt/vmauth"
	vmAuthConfigRawFolder = "/opt/vmauth/config"
	vmAuthConfigName      = "config.yaml"
	vmAuthConfigNameGz    = "config.yaml.gz"
	vmAuthVolumeName      = "config"
	internalPortName      = "internal"
)

// CreateOrUpdate - handles VMAuth deployment reconciliation.
func CreateOrUpdate(ctx context.Context, cr *vmv1beta1.VMAuth, rclient client.Client) error {

	var prevCR *vmv1beta1.VMAuth
	if cr.ParsedLastAppliedSpec != nil {
		prevCR = cr.DeepCopy()
		prevCR.Spec = *cr.ParsedLastAppliedSpec
	}
	cfg := config.MustGetBaseConfig()
	if cr.IsOwnsServiceAccount() {
		var prevSA *corev1.ServiceAccount
		if prevCR != nil {
			prevSA = build.ServiceAccount(prevCR)
		}
		if err := reconcile.ServiceAccount(ctx, rclient, build.ServiceAccount(cr), prevSA); err != nil {
			return fmt.Errorf("failed create service account: %w", err)
		}
		if ptr.Deref(cr.Spec.UseVMConfigReloader, cfg.UseVMConfigReloader) {
			if err := createVMAuthSecretAccess(ctx, rclient, cr, prevCR); err != nil {
				return err
			}
		}
	}
	svc, err := createOrUpdateService(ctx, rclient, cr, prevCR)
	if err != nil {
		return fmt.Errorf("cannot create or update vmauth service :%w", err)
	}
	if err := createOrUpdateIngress(ctx, rclient, cr); err != nil {
		return fmt.Errorf("cannot create or update ingress for vmauth: %w", err)
	}

	if err := createOrUpdateHTTPRoute(ctx, rclient, cr, prevCR); err != nil {
		return fmt.Errorf("cannot create or update httpRoute for vmauth: %w", err)
	}

	if err := createOrUpdateHPA(ctx, rclient, cr, prevCR); err != nil {
		return fmt.Errorf("cannot create or update hpa for vmauth: %w", err)
	}
	if !ptr.Deref(cr.Spec.DisableSelfServiceScrape, cfg.DisableSelfServiceScrapeCreation) {
		// it's not possible to scrape metrics from vmauth if proxyProtocol is configured
		if !useProxyProtocol(cr) || len(cr.Spec.InternalListenPort) > 0 {
			if err := reconcile.VMServiceScrapeForCRD(ctx, rclient, buildServiceScrape(svc, cr)); err != nil {
				return err
			}
		}
	}

	if err := CreateOrUpdateConfig(ctx, rclient, cr, nil); err != nil {
		return err
	}

	if cr.Spec.PodDisruptionBudget != nil {
		var prevPDB *policyv1.PodDisruptionBudget
		if prevCR != nil && prevCR.Spec.PodDisruptionBudget != nil {
			prevPDB = build.PodDisruptionBudget(prevCR, prevCR.Spec.PodDisruptionBudget)
		}
		if err := reconcile.PDB(ctx, rclient, build.PodDisruptionBudget(cr, cr.Spec.PodDisruptionBudget), prevPDB); err != nil {
			return fmt.Errorf("cannot update pod disruption budget for vmauth: %w", err)
		}
	}
	var prevDeploy *appsv1.Deployment
	if prevCR != nil {
		prevDeploy, err = newDeployForVMAuth(prevCR)
		if err != nil {
			return fmt.Errorf("cannot generate prev deploy spec: %w", err)
		}
	}

	newDeploy, err := newDeployForVMAuth(cr)
	if err != nil {
		return fmt.Errorf("cannot build new deploy for vmauth: %w", err)
	}
	if err := reconcile.Deployment(ctx, rclient, newDeploy, prevDeploy, cr.Spec.HPA != nil); err != nil {
		return fmt.Errorf("cannot reconcile vmauth deployment: %w", err)
	}
	if prevCR != nil {
		if err := deleteOrphaned(ctx, rclient, cr); err != nil {
			return err
		}
	}
	return nil
}

func createOrUpdateHTTPRoute(ctx context.Context, rclient client.Client, cr, prevCr *vmv1beta1.VMAuth) error {
	if cr.Spec.HTTPRoute == nil {
		return nil
	}
	newHTTPRoute, err := build.HTTPRoute(cr, cr.Spec.Port, cr.Spec.HTTPRoute)
	if err != nil {
		return err
	}

	var prevHTTPRoute *gwapiv1.HTTPRoute
	if prevCr != nil && prevCr.Spec.HTTPRoute != nil {
		prevHTTPRoute, err = build.HTTPRoute(cr, cr.Spec.Port, prevCr.Spec.HTTPRoute)
		if err != nil {
			return err
		}
	}

	return reconcile.HTTPRoute(ctx, rclient, newHTTPRoute, prevHTTPRoute)
}

func newDeployForVMAuth(cr *vmv1beta1.VMAuth) (*appsv1.Deployment, error) {

	cfg := config.MustGetBaseConfig()
	podSpec, err := makeSpecForVMAuth(cr)
	if err != nil {
		return nil, err
	}

	strategyType := appsv1.RollingUpdateDeploymentStrategyType
	if cr.Spec.UpdateStrategy != nil {
		strategyType = *cr.Spec.UpdateStrategy
	}
	depSpec := &appsv1.Deployment{
		ObjectMeta: metav1.ObjectMeta{
			Name:            cr.PrefixedName(),
			Namespace:       cr.Namespace,
			Labels:          cr.AllLabels(),
			Annotations:     cr.AnnotationsFiltered(),
			OwnerReferences: []metav1.OwnerReference{cr.AsOwner()},
		},
		Spec: appsv1.DeploymentSpec{
			Selector: &metav1.LabelSelector{
				MatchLabels: cr.SelectorLabels(),
			},
			Strategy: appsv1.DeploymentStrategy{
				Type:          strategyType,
				RollingUpdate: cr.Spec.RollingUpdate,
			},
			Template: *podSpec,
		},
	}
	build.DeploymentAddCommonParams(depSpec, ptr.Deref(cr.Spec.UseStrictSecurity, cfg.EnableStrictSecurity), &cr.Spec.CommonApplicationDeploymentParams)

	return depSpec, nil
}

func makeSpecForVMAuth(cr *vmv1beta1.VMAuth) (*corev1.PodTemplateSpec, error) {
	var args []string
	configPath := path.Join(vmAuthConfigFolder, vmAuthConfigName)
	if cr.Spec.LocalPath != "" {
		configPath = cr.Spec.LocalPath
	}
	args = append(args, fmt.Sprintf("-auth.config=%s", configPath))

	cfg := config.MustGetBaseConfig()
	if cr.Spec.UseProxyProtocol {
		args = append(args, "-httpListenAddr.useProxyProtocol=true")
	}
	if cfg.EnableTCP6 {
		args = append(args, "-enableTCP6")
	}
	if cr.Spec.LogLevel != "" {
		args = append(args, fmt.Sprintf("-loggerLevel=%s", cr.Spec.LogLevel))
	}
	if cr.Spec.LogFormat != "" {
		args = append(args, fmt.Sprintf("-loggerFormat=%s", cr.Spec.LogFormat))
	}

	args = append(args, fmt.Sprintf("-httpListenAddr=:%s", cr.Spec.Port))
	if len(cr.Spec.InternalListenPort) > 0 {
		args = append(args, fmt.Sprintf("-httpInternalListenAddr=:%s", cr.Spec.InternalListenPort))
	}
	if len(cr.Spec.ExtraEnvs) > 0 || len(cr.Spec.ExtraEnvsFrom) > 0 {
		args = append(args, "-envflag.enable=true")
	}

	var envs []corev1.EnvVar
	envs = append(envs, cr.Spec.ExtraEnvs...)

	var ports []corev1.ContainerPort

	ports = append(ports, corev1.ContainerPort{Name: "http", Protocol: "TCP", ContainerPort: intstr.Parse(cr.Spec.Port).IntVal})

	if len(cr.Spec.InternalListenPort) > 0 {
		ports = append(ports, corev1.ContainerPort{
			Name:          internalPortName,
			Protocol:      "TCP",
			ContainerPort: intstr.Parse(cr.Spec.InternalListenPort).IntVal,
		})
	}

	useStrictSecurity := ptr.Deref(cr.Spec.UseStrictSecurity, cfg.EnableStrictSecurity)
	useVMConfigReloader := ptr.Deref(cr.Spec.UseVMConfigReloader, cfg.UseVMConfigReloader)

	var volumes []corev1.Volume
	var volumeMounts []corev1.VolumeMount

	volumes = append(volumes, cr.Spec.Volumes...)
	volumeMounts = append(volumeMounts, cr.Spec.VolumeMounts...)

	for _, s := range cr.Spec.Secrets {
		volumes = append(volumes, corev1.Volume{
			Name: k8stools.SanitizeVolumeName("secret-" + s),
			VolumeSource: corev1.VolumeSource{
				Secret: &corev1.SecretVolumeSource{
					SecretName: s,
				},
			},
		})
		volumeMounts = append(volumeMounts, corev1.VolumeMount{
			Name:      k8stools.SanitizeVolumeName("secret-" + s),
			ReadOnly:  true,
			MountPath: path.Join(vmv1beta1.SecretsDir, s),
		})
	}

	for _, c := range cr.Spec.ConfigMaps {
		volumes = append(volumes, corev1.Volume{
			Name: k8stools.SanitizeVolumeName("configmap-" + c),
			VolumeSource: corev1.VolumeSource{
				ConfigMap: &corev1.ConfigMapVolumeSource{
					LocalObjectReference: corev1.LocalObjectReference{
						Name: c,
					},
				},
			},
		})
		volumeMounts = append(volumeMounts, corev1.VolumeMount{
			Name:      k8stools.SanitizeVolumeName("configmap-" + c),
			ReadOnly:  true,
			MountPath: path.Join(vmv1beta1.ConfigMapsDir, c),
		})
	}
	volumes, volumeMounts = build.LicenseVolumeTo(volumes, volumeMounts, cr.Spec.License, vmv1beta1.SecretsDir)
	args = build.LicenseArgsTo(args, cr.Spec.License, vmv1beta1.SecretsDir)

	var initContainers []corev1.Container
	var operatorContainers []corev1.Container
	// config mount options
	switch {
	case cr.Spec.SecretRef != nil:
		var keyToPath []corev1.KeyToPath
		if cr.Spec.SecretRef.Key != "" {
			keyToPath = append(keyToPath, corev1.KeyToPath{
				Key:  cr.Spec.SecretRef.Key,
				Path: vmAuthConfigName,
			})
		}
		volumes = append(volumes, corev1.Volume{
			VolumeSource: corev1.VolumeSource{
				Secret: &corev1.SecretVolumeSource{
					SecretName: cr.Spec.SecretRef.Name,
					Items:      keyToPath,
				},
			},
			Name: vmAuthVolumeName,
		})
		volumeMounts = append(volumeMounts, corev1.VolumeMount{
			Name:      vmAuthVolumeName,
			MountPath: vmAuthConfigFolder,
		})

	case cr.Spec.LocalPath != "":
		// no-op external managed configuration
		// add check interval
		args = append(args, "-configCheckInterval=1m")
	default:
		volumes = append(volumes, corev1.Volume{
			Name: "config-out",
			VolumeSource: corev1.VolumeSource{
				EmptyDir: &corev1.EmptyDirVolumeSource{},
			},
		})
		if !useVMConfigReloader {
			volumes = append(volumes, corev1.Volume{
				Name: vmAuthVolumeName,
				VolumeSource: corev1.VolumeSource{
					Secret: &corev1.SecretVolumeSource{
						SecretName: cr.ConfigSecretName(),
					},
				},
			})
			volumeMounts = append(volumeMounts, corev1.VolumeMount{
				Name:      vmAuthVolumeName,
				MountPath: vmAuthConfigRawFolder,
			})
		}
		volumeMounts = append(volumeMounts, corev1.VolumeMount{
			Name:      "config-out",
			MountPath: vmAuthConfigFolder,
		})

		configReloader := buildConfigReloaderContainer(cr)
		operatorContainers = append(operatorContainers, configReloader)
		initContainers = append(initContainers,
			buildInitConfigContainer(useVMConfigReloader, cr, configReloader.Args)...)
		build.AddStrictSecuritySettingsToContainers(cr.Spec.SecurityContext, initContainers, useStrictSecurity)
	}
	ic, err := k8stools.MergePatchContainers(initContainers, cr.Spec.InitContainers)
	if err != nil {
		return nil, fmt.Errorf("cannot apply patch for initContainers: %w", err)
	}

	args = build.AddExtraArgsOverrideDefaults(args, cr.Spec.ExtraArgs, "-")
	sort.Strings(args)

	vmauthContainer := corev1.Container{
		Name:                     "vmauth",
		Image:                    fmt.Sprintf("%s:%s", cr.Spec.Image.Repository, cr.Spec.Image.Tag),
		Ports:                    ports,
		Args:                     args,
		VolumeMounts:             volumeMounts,
		Resources:                cr.Spec.Resources,
		Env:                      envs,
		EnvFrom:                  cr.Spec.ExtraEnvsFrom,
		TerminationMessagePolicy: corev1.TerminationMessageFallbackToLogsOnError,
		ImagePullPolicy:          cr.Spec.Image.PullPolicy,
	}
	vmauthContainer = addVMAuthProbes(cr, vmauthContainer)
	build.AddConfigReloadAuthKeyToApp(&vmauthContainer, cr.Spec.ExtraArgs, &cr.Spec.CommonConfigReloaderParams)

	// move vmauth container to the 0 index
	operatorContainers = append([]corev1.Container{vmauthContainer}, operatorContainers...)

	build.AddStrictSecuritySettingsToContainers(cr.Spec.SecurityContext, operatorContainers, useStrictSecurity)
	containers, err := k8stools.MergePatchContainers(operatorContainers, cr.Spec.Containers)
	if err != nil {
		return nil, err
	}

	if useVMConfigReloader {
		volumes = build.AddServiceAccountTokenVolume(volumes, &cr.Spec.CommonApplicationDeploymentParams)
	}
	volumes = build.AddConfigReloadAuthKeyVolume(volumes, &cr.Spec.CommonConfigReloaderParams)

	return &corev1.PodTemplateSpec{
		ObjectMeta: metav1.ObjectMeta{
			Labels:      cr.PodLabels(),
			Annotations: cr.PodAnnotations(),
		},
		Spec: corev1.PodSpec{
			Volumes:            volumes,
			InitContainers:     ic,
			Containers:         containers,
			ServiceAccountName: cr.GetServiceAccountName(),
		},
	}, nil
}

func getAssetsCache(ctx context.Context, rclient client.Client, cr *vmv1beta1.VMAuth) *build.AssetsCache {
	cfg := map[build.ResourceKind]*build.ResourceCfg{
		build.TLSAssetsResourceKind: {
			MountDir:   vmAuthConfigRawFolder,
			SecretName: build.ResourceName(build.TLSAssetsResourceKind, cr),
		},
	}
	return build.NewAssetsCache(ctx, rclient, cfg)
}

// CreateOrUpdateConfig configuration secret for vmauth.
func CreateOrUpdateConfig(ctx context.Context, rclient client.Client, cr *vmv1beta1.VMAuth, childObject *vmv1beta1.VMUser) error {
	// fast path
	if cr.Spec.SecretRef != nil || cr.Spec.LocalPath != "" {
		return nil
	}
	var prevCR *vmv1beta1.VMAuth
	if cr.ParsedLastAppliedSpec != nil {
		prevCR = cr.DeepCopy()
		prevCR.Spec = *cr.ParsedLastAppliedSpec
	}
	s := &corev1.Secret{
		ObjectMeta: buildConfigSecretMeta(cr),
		Data: map[string][]byte{
			vmAuthConfigNameGz: {},
		},
	}
	// fetch exist users for vmauth.
	sus, err := selectVMUsers(ctx, rclient, cr)
	if err != nil {
		return err
	}
	ac := getAssetsCache(ctx, rclient, cr)
	generatedConfig, err := buildConfig(ctx, rclient, cr, sus, ac)
	if err != nil {
		return err
	}
	creds := ac.GetOutput()
	if secret, ok := creds[build.TLSAssetsResourceKind]; ok {
		for name, value := range secret.Data {
			s.Data[name] = value
		}
	}

	var buf bytes.Buffer
	if err := gzipConfig(&buf, generatedConfig); err != nil {
		return fmt.Errorf("cannot gzip config for vmagent: %w", err)
	}
	s.Data[vmAuthConfigNameGz] = buf.Bytes()
	var prevSecretMeta *metav1.ObjectMeta
	if prevCR != nil {
		prevSecretMeta = ptr.To(buildConfigSecretMeta(prevCR))
	}
	if err := reconcile.Secret(ctx, rclient, s, prevSecretMeta); err != nil {
		return err
	}
	logger.SelectedObjects(ctx, "VMUsers", len(sus.namespacedNames), len(sus.brokenVMUsers), sus.namespacedNames)

	parentObject := fmt.Sprintf("%s.%s.vmauth", cr.GetName(), cr.GetNamespace())
	if childObject != nil {
		// fast path
		for _, u := range sus.users {
			if u.Name == childObject.Name && u.Namespace == childObject.Namespace {
				return reconcile.StatusForChildObjects(ctx, rclient, parentObject, []*vmv1beta1.VMUser{u})
			}
		}
		for _, u := range sus.brokenVMUsers {
			if u.Name == childObject.Name && u.Namespace == childObject.Namespace {
				return reconcile.StatusForChildObjects(ctx, rclient, parentObject, []*vmv1beta1.VMUser{u})
			}
		}
	}
	if err := reconcile.StatusForChildObjects(ctx, rclient, parentObject, sus.users); err != nil {
		return fmt.Errorf("cannot update statuses for vmusers: %w", err)
	}
	if err := reconcile.StatusForChildObjects(ctx, rclient, parentObject, sus.brokenVMUsers); err != nil {
		return fmt.Errorf("cannot update statuses for broken vmusers: %w", err)
	}

	return nil
}

func buildConfigSecretMeta(cr *vmv1beta1.VMAuth) metav1.ObjectMeta {
	return metav1.ObjectMeta{
		Name:   cr.ConfigSecretName(),
		Labels: cr.AllLabels(),
		Annotations: map[string]string{
			"generated": "true",
		},
		Namespace:       cr.Namespace,
		OwnerReferences: []metav1.OwnerReference{cr.AsOwner()},
		Finalizers: []string{
			vmv1beta1.FinalizerName,
		},
	}
}

// createOrUpdateIngress handles ingress for vmauth.
func createOrUpdateIngress(ctx context.Context, rclient client.Client, cr *vmv1beta1.VMAuth) error {
	if cr.Spec.Ingress == nil {
		return nil
	}
	newIngress := buildIngressConfig(cr)
	var existIngress networkingv1.Ingress
	if err := rclient.Get(ctx, types.NamespacedName{Namespace: newIngress.Namespace, Name: newIngress.Name}, &existIngress); err != nil {
		if k8serrors.IsNotFound(err) {
			return rclient.Create(ctx, newIngress)
		}
		return err
	}
	if err := finalize.FreeIfNeeded(ctx, rclient, &existIngress); err != nil {
		return err
	}
	// TODO compare
	newIngress.Annotations = labels.Merge(existIngress.Annotations, newIngress.Annotations)
	vmv1beta1.AddFinalizer(newIngress, &existIngress)
	return rclient.Update(ctx, newIngress)
}

var defaultPt = networkingv1.PathTypePrefix

func buildIngressConfig(cr *vmv1beta1.VMAuth) *networkingv1.Ingress {
	defaultRule := networkingv1.IngressRule{
		Host: cr.Spec.Ingress.Host,
		IngressRuleValue: networkingv1.IngressRuleValue{
			HTTP: &networkingv1.HTTPIngressRuleValue{
				Paths: []networkingv1.HTTPIngressPath{
					{
						Path: "/",
						Backend: networkingv1.IngressBackend{
							Service: &networkingv1.IngressServiceBackend{
								Name: cr.PrefixedName(),
								Port: networkingv1.ServiceBackendPort{Name: "http"},
							},
						},
						PathType: &defaultPt,
					},
				},
			},
		},
	}
	spec := networkingv1.IngressSpec{
		Rules:            []networkingv1.IngressRule{},
		IngressClassName: cr.Spec.Ingress.ClassName,
	}
	if cr.Spec.Ingress.TlsSecretName != "" {
		spec.TLS = []networkingv1.IngressTLS{
			{
				SecretName: cr.Spec.Ingress.TlsSecretName,
				Hosts:      cr.Spec.Ingress.TlsHosts,
			},
		}
		for _, host := range cr.Spec.Ingress.TlsHosts {
			hostRule := defaultRule.DeepCopy()
			hostRule.Host = host
			spec.Rules = append(spec.Rules, *hostRule)
		}
	} else {
		spec.Rules = append(spec.Rules, defaultRule)
	}
	// add user defined routes.
	spec.Rules = append(spec.Rules, cr.Spec.Ingress.ExtraRules...)
	spec.TLS = append(spec.TLS, cr.Spec.Ingress.ExtraTLS...)
	lbls := labels.Merge(cr.Spec.Ingress.Labels, cr.SelectorLabels())
	return &networkingv1.Ingress{
		ObjectMeta: metav1.ObjectMeta{
			Name:            cr.PrefixedName(),
			Namespace:       cr.Namespace,
			Labels:          lbls,
			Annotations:     cr.Spec.Ingress.Annotations,
			OwnerReferences: []metav1.OwnerReference{cr.AsOwner()},
			Finalizers:      []string{vmv1beta1.FinalizerName},
		},
		Spec: spec,
	}
}

func buildConfigReloaderContainer(cr *vmv1beta1.VMAuth) corev1.Container {
	port := cr.Spec.Port
	if len(cr.Spec.InternalListenPort) > 0 {
		port = cr.Spec.InternalListenPort
	}
	args := []string{
		fmt.Sprintf("--reload-url=%s", vmv1beta1.BuildReloadPathWithPort(cr.Spec.ExtraArgs, port)),
		fmt.Sprintf("--config-envsubst-file=%s", path.Join(vmAuthConfigFolder, vmAuthConfigName)),
	}
	cfg := config.MustGetBaseConfig()
	useVMConfigReloader := ptr.Deref(cr.Spec.UseVMConfigReloader, cfg.UseVMConfigReloader)
	if useVMConfigReloader {
		args = append(args, fmt.Sprintf("--config-secret-name=%s/%s", cr.Namespace, cr.ConfigSecretName()))
		if len(cr.Spec.InternalListenPort) == 0 && useProxyProtocol(cr) {
			args = append(args, "--reload-use-proxy-protocol")
		}
		if cfg.EnableTCP6 {
			args = append(args, "--enableTCP6")
		}
	} else {
		args = append(args, fmt.Sprintf("--config-file=%s", path.Join(vmAuthConfigMountGz, vmAuthConfigNameGz)))
	}

	reloaderMounts := []corev1.VolumeMount{
		{
			Name:      "config-out",
			MountPath: vmAuthConfigFolder,
		},
	}
	if !useVMConfigReloader {
		reloaderMounts = append(reloaderMounts, corev1.VolumeMount{
			Name:      vmAuthVolumeName,
			MountPath: vmAuthConfigMountGz,
		})
	}
	if len(cr.Spec.ConfigReloaderExtraArgs) > 0 {
		newArgs := args[:0]
		for _, arg := range args {
			argName := strings.Split(strings.TrimLeft(arg, "-"), "=")[0]
			if _, ok := cr.Spec.ConfigReloaderExtraArgs[argName]; !ok {
				newArgs = append(newArgs, arg)
			}
		}
		for k, v := range cr.Spec.ConfigReloaderExtraArgs {
			newArgs = append(newArgs, fmt.Sprintf(`--%s=%s`, k, v))
		}
		sort.Strings(newArgs)
		args = newArgs
	}
	configReloader := corev1.Container{
		Name:  "config-reloader",
		Image: cr.Spec.ConfigReloaderImageTag,

		TerminationMessagePolicy: corev1.TerminationMessageFallbackToLogsOnError,
		Env: []corev1.EnvVar{
			{
				Name: "POD_NAME",
				ValueFrom: &corev1.EnvVarSource{
					FieldRef: &corev1.ObjectFieldSelector{FieldPath: "metadata.name"},
				},
			},
		},
		Command:      []string{"/bin/prometheus-config-reloader"},
		Args:         args,
		VolumeMounts: reloaderMounts,
		Resources:    cr.Spec.ConfigReloaderResources,
	}

	if useVMConfigReloader {
		configReloader.Command = nil
		build.AddServiceAccountTokenVolumeMount(&configReloader, &cr.Spec.CommonApplicationDeploymentParams)
	}

	build.AddsPortProbesToConfigReloaderContainer(useVMConfigReloader, &configReloader)
	build.AddConfigReloadAuthKeyToReloader(&configReloader, &cr.Spec.CommonConfigReloaderParams)
	return configReloader
}

func buildInitConfigContainer(useVMConfigReloader bool, cr *vmv1beta1.VMAuth, args []string) []corev1.Container {
	baseImage := cr.Spec.ConfigReloaderImageTag
	resources := cr.Spec.ConfigReloaderResources
	var initReloader corev1.Container
	if useVMConfigReloader {
		initReloader = corev1.Container{
			Image: baseImage,
			Name:  "config-init",
			Args:  append(args, "--only-init-config"),
			VolumeMounts: []corev1.VolumeMount{
				{
					Name:      "config-out",
					MountPath: vmAuthConfigFolder,
				},
			},
			Resources: resources,
		}
		build.AddServiceAccountTokenVolumeMount(&initReloader, &cr.Spec.CommonApplicationDeploymentParams)

		return []corev1.Container{initReloader}
	}
	initReloader = corev1.Container{
		Image: baseImage,
		Name:  "config-init",
		Command: []string{
			"/bin/sh",
		},
		Args: []string{
			"-c",
			fmt.Sprintf("gunzip -c %s > %s", path.Join(vmAuthConfigMountGz, vmAuthConfigNameGz), path.Join(vmAuthConfigFolder, vmAuthConfigName)),
		},
		VolumeMounts: []corev1.VolumeMount{
			{
				Name:      "config",
				MountPath: vmAuthConfigMountGz,
			},
			{
				Name:      "config-out",
				MountPath: vmAuthConfigFolder,
			},
		},
		Resources: resources,
	}
	return []corev1.Container{initReloader}
}

func gzipConfig(buf *bytes.Buffer, conf []byte) error {
	w := gzip.NewWriter(buf)
	defer w.Close()
	if _, err := w.Write(conf); err != nil {
		return err
	}
	return nil
}

func setInternalSvcPort(cr *vmv1beta1.VMAuth) func(svc *corev1.Service) {
	return func(svc *corev1.Service) {
		if len(cr.Spec.InternalListenPort) > 0 {
			p := intstr.Parse(cr.Spec.InternalListenPort)
			svc.Spec.Ports = append(svc.Spec.Ports, corev1.ServicePort{
				Name:       internalPortName,
				Port:       p.IntVal,
				TargetPort: p,
			})
		}
	}
}

// createOrUpdateService creates service for VMAuth
func createOrUpdateService(ctx context.Context, rclient client.Client, cr, prevCR *vmv1beta1.VMAuth) (*corev1.Service, error) {
	var prevService, prevAdditionalService *corev1.Service
	if prevCR != nil {
		prevService = build.Service(prevCR, prevCR.Spec.Port, setInternalSvcPort(prevCR))
		prevAdditionalService = build.AdditionalServiceFromDefault(prevService, prevCR.Spec.ServiceSpec)
	}
	newService := build.Service(cr, cr.Spec.Port, setInternalSvcPort(cr))
	if err := cr.Spec.ServiceSpec.IsSomeAndThen(func(s *vmv1beta1.AdditionalServiceSpec) error {
		additionalService := build.AdditionalServiceFromDefault(newService, s)
		if additionalService.Name == newService.Name {
			return fmt.Errorf("vmauth additional service name: %q cannot be the same as crd.prefixedname: %q", additionalService.Name, newService.Name)
		}
		if err := reconcile.Service(ctx, rclient, additionalService, prevAdditionalService); err != nil {
			return fmt.Errorf("cannot reconcile additional service for vmauth: %w", err)
		}
		return nil
	}); err != nil {
		return nil, err
	}

	if err := reconcile.Service(ctx, rclient, newService, prevService); err != nil {
		return nil, fmt.Errorf("cannot reconcile service for vmauth: %w", err)
	}
	return newService, nil
}
func createOrUpdateHPA(ctx context.Context, rclient client.Client, cr, prevCR *vmv1beta1.VMAuth) error {
	if cr.Spec.HPA == nil {
		return nil
	}
	targetRef := autoscalingv2.CrossVersionObjectReference{
		Name:       cr.PrefixedName(),
		Kind:       "Deployment",
		APIVersion: "apps/v1",
	}
	newHPA := build.HPA(cr, targetRef, cr.Spec.HPA)
	var prevHPA *autoscalingv2.HorizontalPodAutoscaler
	if prevCR != nil && prevCR.Spec.HPA != nil {
		prevHPA = build.HPA(prevCR, targetRef, prevCR.Spec.HPA)
	}
	return reconcile.HPA(ctx, rclient, newHPA, prevHPA)
}

func deleteOrphaned(ctx context.Context, rclient client.Client, cr *vmv1beta1.VMAuth) error {
	owner := cr.AsOwner()
	objMeta := metav1.ObjectMeta{Name: cr.PrefixedName(), Namespace: cr.Namespace}
	if cr.Spec.PodDisruptionBudget == nil {
		if err := finalize.SafeDeleteWithFinalizer(ctx, rclient, &policyv1.PodDisruptionBudget{ObjectMeta: objMeta}, &owner); err != nil {
			return fmt.Errorf("cannot delete PDB from prev state: %w", err)
		}
	}

<<<<<<< HEAD
	if cr.Spec.HTTPRoute == nil && prevCR.Spec.HTTPRoute != nil {
		if err := finalize.SafeDeleteWithFinalizer(ctx, rclient, &gwapiv1.HTTPRoute{ObjectMeta: objMeta}); err != nil {
			return fmt.Errorf("cannot delete httproute from prev state: %w", err)
		}
	}
	if cr.Spec.Ingress == nil && prevCR.Spec.Ingress != nil {
		if err := finalize.SafeDeleteWithFinalizer(ctx, rclient, &networkingv1.Ingress{ObjectMeta: objMeta}); err != nil {
=======
	if cr.Spec.Ingress == nil {
		if err := finalize.SafeDeleteWithFinalizer(ctx, rclient, &networkingv1.Ingress{ObjectMeta: objMeta}, &owner); err != nil {
>>>>>>> 01731ed9
			return fmt.Errorf("cannot delete ingress from prev state: %w", err)
		}
	}
	if cr.Spec.HPA == nil {
		if err := finalize.SafeDeleteWithFinalizer(ctx, rclient, &autoscalingv2.HorizontalPodAutoscaler{ObjectMeta: objMeta}, &owner); err != nil {
			return fmt.Errorf("cannot remove HPA from prev state: %w", err)
		}
	}
	cfg := config.MustGetBaseConfig()
	disableSelfScrape := cfg.DisableSelfServiceScrapeCreation
	if ptr.Deref(cr.Spec.DisableSelfServiceScrape, disableSelfScrape) {
		if err := finalize.SafeDeleteForSelectorsWithFinalizer(ctx, rclient, &vmv1beta1.VMServiceScrape{ObjectMeta: objMeta}, cr.SelectorLabels(), &owner); err != nil {
			return fmt.Errorf("cannot remove serviceScrape: %w", err)
		}
	}
	if !ptr.Deref(cr.Spec.DisableSelfServiceScrape, disableSelfScrape) {
		if useProxyProtocol(cr) && len(cr.Spec.InternalListenPort) == 0 {
			if err := finalize.SafeDeleteForSelectorsWithFinalizer(ctx, rclient, &vmv1beta1.VMServiceScrape{ObjectMeta: objMeta}, cr.SelectorLabels(), &owner); err != nil {
				return fmt.Errorf("cannot remove serviceScrape: %w", err)
			}
		}
	}

	svcName := cr.PrefixedName()
	keepServices := map[string]struct{}{
		svcName: {},
	}
	if cr.Spec.ServiceSpec != nil && !cr.Spec.ServiceSpec.UseAsDefault {
		extraSvcName := cr.Spec.ServiceSpec.NameOrDefault(svcName)
		keepServices[extraSvcName] = struct{}{}
	}
	if err := finalize.RemoveOrphanedServices(ctx, rclient, cr, keepServices); err != nil {
		return fmt.Errorf("cannot remove additional service: %w", err)
	}

	return nil
}

func buildServiceScrape(svc *corev1.Service, cr *vmv1beta1.VMAuth) *vmv1beta1.VMServiceScrape {
	b := build.VMServiceScrapeForServiceWithSpec(svc, cr)
	if len(cr.Spec.InternalListenPort) == 0 {
		return b
	}
	for idx := range b.Spec.Endpoints {
		ep := &b.Spec.Endpoints[idx]
		if ep.Port == "http" {
			ep.Port = internalPortName
			break
		}
	}
	return b
}

func useProxyProtocol(cr *vmv1beta1.VMAuth) bool {
	if cr.Spec.UseProxyProtocol {
		return true
	}
	if v, ok := cr.Spec.ExtraArgs["httpListenAddr.useProxyProtocol"]; ok && v == "true" {
		return true
	}

	return false
}

func addVMAuthProbes(cr *vmv1beta1.VMAuth, vmauthContainer corev1.Container) corev1.Container {
	if useProxyProtocol(cr) &&
		len(cr.Spec.InternalListenPort) == 0 &&
		cr.Spec.EmbeddedProbes == nil {
		probePort := intstr.Parse(cr.ProbePort())
		cr.Spec.EmbeddedProbes = &vmv1beta1.EmbeddedProbes{
			ReadinessProbe: &corev1.Probe{
				ProbeHandler: corev1.ProbeHandler{
					TCPSocket: &corev1.TCPSocketAction{
						Port: probePort,
					},
				},
			},
			LivenessProbe: &corev1.Probe{
				ProbeHandler: corev1.ProbeHandler{
					TCPSocket: &corev1.TCPSocketAction{
						Port: probePort,
					},
				},
			},
		}
	}
	vmauthContainer = build.Probe(vmauthContainer, cr)
	return vmauthContainer
}<|MERGE_RESOLUTION|>--- conflicted
+++ resolved
@@ -759,18 +759,14 @@
 		}
 	}
 
-<<<<<<< HEAD
-	if cr.Spec.HTTPRoute == nil && prevCR.Spec.HTTPRoute != nil {
-		if err := finalize.SafeDeleteWithFinalizer(ctx, rclient, &gwapiv1.HTTPRoute{ObjectMeta: objMeta}); err != nil {
+  if cr.Spec.HTTPRoute == nil {
+		if err := finalize.SafeDeleteWithFinalizer(ctx, rclient, &gwapiv1.HTTPRoute{ObjectMeta: objMeta}, &owner); err != nil {
 			return fmt.Errorf("cannot delete httproute from prev state: %w", err)
 		}
 	}
-	if cr.Spec.Ingress == nil && prevCR.Spec.Ingress != nil {
-		if err := finalize.SafeDeleteWithFinalizer(ctx, rclient, &networkingv1.Ingress{ObjectMeta: objMeta}); err != nil {
-=======
+  
 	if cr.Spec.Ingress == nil {
 		if err := finalize.SafeDeleteWithFinalizer(ctx, rclient, &networkingv1.Ingress{ObjectMeta: objMeta}, &owner); err != nil {
->>>>>>> 01731ed9
 			return fmt.Errorf("cannot delete ingress from prev state: %w", err)
 		}
 	}
