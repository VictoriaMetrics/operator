--- conflicted
+++ resolved
@@ -22,10 +22,6 @@
 
 var log = logf.Log.WithName("controller_prometheusrule")
 
-<<<<<<< HEAD
-=======
-
->>>>>>> 63ee6f01
 // Add creates a new Prometheusrule Controller and adds it to the Manager. The Manager will set fields on the Controller
 // and Start it when the Manager is Started.
 func Add(mgr manager.Manager) error {
@@ -78,11 +74,7 @@
 // Result.Requeue is true, otherwise upon completion it will remove the work from the queue.
 func (r *ReconcilePrometheusrule) Reconcile(request reconcile.Request) (reconcile.Result, error) {
 	reqLogger := log.WithValues("Request.Namespace", request.Namespace, "Request.Name", request.Name,
-<<<<<<< HEAD
-		"object", "prometheusrule")
-=======
 		"object","prometheusrule")
->>>>>>> 63ee6f01
 	reqLogger.Info("Reconciling Prometheusrule")
 
 	// Fetch the Prometheusrule instance
@@ -113,13 +105,8 @@
 	reqLogger.Info("current count of vm alerts: ", "len", len(alertMngs.Items))
 
 	reqLogger.Info("updating or creating cm for vmalert")
-<<<<<<< HEAD
-	for _, vmalert := range alertMngs.Items {
-		reqLogger.WithValues("vmalert", vmalert.Name)
-=======
 	for _, vmalert := range alertMngs.Items{
 		reqLogger.WithValues("vmalert",vmalert.Name)
->>>>>>> 63ee6f01
 		reqLogger.Info("reconciling vmalert rules")
 		currVmAlert := &vmalert
 
