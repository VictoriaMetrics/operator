---
sort: 10
weight: 10
title: CHANGELOG
menu:
  docs:
    parent: "operator"
    weight: 10
    identifier: "operator-changelog"
aliases:
  - /operator/CHANGELOG.html
  - /operator/changelog.html
---

# CHANGELOG

## Next release

- [vmalertmanager](./api.md#vmalertmanager): ignores content of `cr.spec.configSecret` if it's name clashes with secret used by operator for storing alertmanager config. See this [issue](https://github.com/VictoriaMetrics/operator/issues/954) for details.
- [operator](./README.md): remove finalizer for child objects with non-empty `DeletetionTimestamp`.  See this [issue](https://github.com/VictoriaMetrics/operator/issues/953) for details.
- [operator](./README.md): skip storageClass check if there is no PVC size change. See this [issue](https://github.com/VictoriaMetrics/operator/issues/957) for details.
- [vmauth](./api.md#vmauth): fix url when default http port is changed in targetRef. See this [issue](https://github.com/VictoriaMetrics/operator/issues/960) for details.
<<<<<<< HEAD
- [prometheus-converter](./README.md): removed dependence on getting the list of API resources for all API groups in the cluster (including those that are not used by the operator). Now API resources are requested only for the required groups (monitoring.coreos.com/*).
=======
- [vmauth](./api.html#vmauth): fix deployment when custom reloader is used. See [this pull request](https://github.com/VictoriaMetrics/operator/pull/964).
>>>>>>> cf753a61

## [v0.44.0](https://github.com/VictoriaMetrics/operator/releases/tag/v0.44.0) - 9 May 2024

- [vmagent](./api.md#vmagent): adds new fields into `streamAggrConfig`: `dedup_interval`, `ignore_old_samples`, `keep_metric_names`, `no_align_flush_to_interval`. It's only possible to use it with v1.100+ version of `vmagent`. See this [issue](https://github.com/VictoriaMetrics/operator/issues/936) for details.
- [operator](./README.md): use `Patch` for `finalizers` set/unset operations. It must fix possible issues with `CRD` objects mutations. See this [issue](https://github.com/VictoriaMetrics/operator/issues/946) for details.
- [operator](./README.md): adds `spec.pause` field to `VMAgent`, `VMAlert`, `VMAuth`, `VMCluster`, `VMAlertmanager` and `VMSingle`. It allows to suspend object reconcile by operator. See this [issue](https://github.com/VictoriaMetrics/operator/issues/943) for details. Thanks @just1900
- [vmagent](./api.md#vmagent): set `status.selector` field. It allows correctly use `VPA` with `vmagent`. See this [issue](https://github.com/VictoriaMetrics/operator/issues/693) for details.
- [prometheus-converter](./README.md): fixes bug with prometheus-operator ScrapeConfig converter. Only copy `spec` field for it. See this [issue](https://github.com/VictoriaMetrics/operator/issues/942) for details.
- [vmscrapeconfig](./resources/vmscrapeconfig.md): `authorization` section in sd configs works properly with empty `type` field (default value for this field is `Bearer`). 
- [prometheus-converter](./README.md): fixes owner reference type on VMScrapeConfig objects
- [vmauth&vmuser](./api.md#vmauth): sync config fields from [upstream](https://docs.victoriametrics.com/vmauth/), e.g., src_query_args, discover_backend_ips.

<a name="v0.43.5"></a>

## [v0.43.5](https://github.com/VictoriaMetrics/operator/releases/tag/v0.43.5) - 26 Apr 2024

- Update VictoriaMetrics image tags to [v1.101.0](https://github.com/VictoriaMetrics/VictoriaMetrics/releases/tag/v1.101.0).

<a name="v0.43.4"></a>

## [v0.43.4](https://github.com/VictoriaMetrics/operator/releases/tag/v0.43.4) - 25 Apr 2024

- [operator](./README.md): properly set status to `expanding` for `VMCluster` during initial creation. Previously, it was always `operational`.
- [operator](./README.md): adds more context to `Deployment` and `Statefulset` watch ready functions. Now, it reports state of unhealthy pod. It allows to find issue with it faster.

<a name="v0.43.3"></a>

## [v0.43.3](https://github.com/VictoriaMetrics/operator/releases/tag/v0.43.3) - 23 Apr 2024

- [operator](./README.md): fix conversion from `ServiceMonitor` to `VMServiceScrape`, `bearerTokenSecret` is dropped mistakenly since [v0.43.0](https://github.com/VictoriaMetrics/operator/releases/tag/v0.43.0). See [this issue](https://github.com/VictoriaMetrics/operator/issues/932).
- [operator](./README.md): fix selector match for config resources like VMUser, VMRule... , before it could be ignored when update resource labels.

<a name="v0.43.2"></a>

## [v0.43.2](https://github.com/VictoriaMetrics/operator/releases/tag/v0.43.2) - 22 Apr 2024

- [vmagent](./api.md#vmagent): fixes bug with `ServiceAccount` not found with `ingestOnlyMode`.
- [vmagent](./api.md#vmagent): fixes `unknown long flag '--rules-dir'` for prometheus-config-reloader.

<a name="v0.43.1"></a>
## [v0.43.1](https://github.com/VictoriaMetrics/operator/releases/tag/v0.43.1) - 18 Apr 2024

- [operator](./README.md): properly add `liveness` and `readiness` probes to `config-reloader`, if `VM_USECUSTOMCONFIGRELOADER=false`.

<a name="v0.43.0"></a>
## [v0.43.0](https://github.com/VictoriaMetrics/operator/releases/tag/v0.43.0) - 18 Apr 2024

**Update note: [vmcluster](./api.md#vmcluster): remove fields `VMClusterSpec.VMInsert.Name`, `VMClusterSpec.VMStorage.Name`, `VMClusterSpec.VMSelect.Name`, they're marked as deprecated since v0.21.0. See [this pull request](https://github.com/VictoriaMetrics/operator/pull/907).**
**Update note: PodSecurityPolicy supports was deleted. Operator no long creates PSP related objects since it's no longer supported by Kubernetes actual versions. See this [doc](https://kubernetes.io/blog/2021/04/08/kubernetes-1-21-release-announcement/#podsecuritypolicy-deprecation) for details.**
**Update note: PodDisruptionBudget at betav1 API is no longer supported. Operator uses v1 stable version. See this [doc](https://kubernetes.io/docs/reference/using-api/deprecation-guide/#poddisruptionbudget-v125) for details.**
**Update note: `Alertmanager` versions below `v0.22.0` are no longer supported. Version must upgraded - manually for resources or use default version bundled with operator config.**

- [operator](./README.md): properly reconcile `ServiceAccount` specified for `CRD`s. Previously operator didn't perform a check for actual owner of `ServiceAccount`. Now it creates and updates `ServiceAccount` only if this field is omitted at `CRD` definition. It fixes possible ownership race conditions.
- Update VictoriaMetrics image tags to [v1.100.1](https://github.com/VictoriaMetrics/VictoriaMetrics/releases/tag/v1.100.1).
- [operator](./README.md): reduce number of watched resources owned by `CRD`s. Operator no longer watches for `Service`, `Secret`, `Configmap` changes owned by CRD object. It must reduce logging output, CPU and memory usage for operator.
- [operator](./README.md): exposes `config-reloader-http` port with `8435` number for the customer config-reloader containers. Operator may use own config-reloader implementation for `VMAuth`, `VMAlertmanager` and `VMAgent`.
- [operator](./README.md): adds new field `configReloaderExtraArgs` for `VMAgent`, `VMAlert`, `VMAuth` and `VMAlertmanager` CRDs. It allows to configure config-reloader container.
- [config-reloader](./README.md): adds error metrics to the config-reloader container - `configreloader_last_reload_successful`, `configreloader_last_reload_errors_total`, `configreloader_config_last_reload_total`, `configreloader_k8s_watch_errors_total`, `configreloader_secret_content_update_errors_total`, `configreloader_last_reload_success_timestamp_seconds`. See this [issue](https://github.com/VictoriaMetrics/operator/issues/916) for details.
- [operator](./README.md): Changes error handling for reconcile. Operator sends `Events` into kubernetes API, if any error happened during object reconcile.  See this [issue](https://github.com/VictoriaMetrics/operator/issues/900) for details.
- [operator](./README.md): updates base Docker image and prometheus_client to versions with with CVE fixes
- [operator](./README.md): adds reconcile retries on conflicts. See this [issue](https://github.com/VictoriaMetrics/operator/issues/901) for details.
- [operator](./README.md): allows adjust `Service` generated by operator with `useAsDefault` option set to `true` for `serviceSpec` field. See this [issue](https://github.com/VictoriaMetrics/operator/issues/904) for details.
- [vmagent](./api.md#vmagent): allows to modify `serviceName` field for `vmagent` at `statefulMode` with custom service. See [this issue](https://github.com/VictoriaMetrics/operator/issues/917) for details. Thanks @yilmazo
- [vmagent](./api.md#vmagent): change service for `statefulMode` to the `headless` instead of `clusterIP`. See this [issue](https://github.com/VictoriaMetrics/operator/issues/917) for details.
- [vmservicescrape&vmpodscrape](./api.md#vmservicescrape): add `attach_metadata` option under VMServiceScrapeSpec&VMPodScrapeSpec, the same way like prometheus serviceMonitor&podMonitor do. See [this issue](https://github.com/VictoriaMetrics/operator/issues/893) for details.
- [vmagent](./api.md#vmagent): allows multi-line `regex` at `relabelConfig`. See [this docs](https://docs.victoriametrics.com/vmagent/#relabeling-enhancements) and this [issue](https://github.com/VictoriaMetrics/operator/issues/740) for details.
- [vmalertmanagerconfig](./api.md#vmalertmanagerconfig): fix struct field tags under `Sigv4Config`.
- [vmalertmanagerconfig](./api.md#vmalertmanagerconfig): adds own `config-reloader` container. It must improve speed of config updates. See [this issue](https://github.com/VictoriaMetrics/operator/issues/915) for details.
- [vmalertmanager](./api.md#vmalertmanager): bump default alertmanager version to [v0.27.0](https://github.com/prometheus/alertmanager/releases/tag/v0.27.0), which supports new receivers like `msteams_configs`.
- [vmalertmanager](./api.md#vmalertmanager): supports alertmanager version v0.22.0 or higher. Previous versions are no longer supported and must be upgraded before using new operator release.
- [vmscrapeconfig](./api.md#vmscrapeconfig): add crd VMScrapeConfig, which can define a scrape config using any of the service discovery options supported in victoriametrics.
- [vmuser](./api.md#vmuser): adds `targetRefBasicAuth` field `targetRef`, which allow to configure basic authorization for `target_url`. See [this issue](https://github.com/VictoriaMetrics/operator/issues/669) for details. Thanks @mohammadkhavari
- [vmprobe](./api.md#vmprobe): add field `proxy_url`, see [this issue](https://github.com/VictoriaMetrics/operator/issues/731) for details.
- scrape CRDs: add field `series_limit`, which can be used to limit the number of unique time series a single scrape target can expose.
- scrape CRDs: fix scrape_config filed `disable_keep_alive`, before it's misconfigured as `disable_keepalive` and won't work.
- scrape CRDs: deprecated option `relabel_debug` and  `metric_relabel_debug`, they were deprecated since [v1.85.0](https://github.com/VictoriaMetrics/VictoriaMetrics/releases/tag/v1.85.0).
 
<a name="v0.42.3"></a>
## [v0.43.](https://github.com/VictoriaMetrics/operator/releases/tag/v0.42.3) - 12 Mar 2024

- [vmalert](./api.md#vmalert): do not add `notifiers.*` flags in case `notifier.blackhole` is provided via `spec.extraArgs`. See [this issue](https://github.com/VictoriaMetrics/operator/issues/894) for details.
- [operator](./README.md): properly build liveness probe scheme with enabled `tls`. Previously it has hard-coded `HTTP` scheme. See this [issue](https://github.com/VictoriaMetrics/operator/issues/896) for details.
- [operator](./README.md): do not perform a PVC size check on `StatefulSet` with `0` replicas. It allows to creates CRDs with `0` replicas for later conditional resizing. 
- [vmalertmanager](./api.html#vmalertmanager): properly print columns at CRD `replicaCount` and `version` status fields.

<a name="v0.42.2"></a>
## [v0.42.](https://github.com/VictoriaMetrics/operator/releases/tag/v0.42.2) - 6 Mar 2024

- [operator](./README.md): fixes alertmanager args typo.
- [prometheus-converter](./README.md): adds new flag `controller.prometheusCRD.resyncPeriod` which allows to configure resync period of prometheus CRD objects. See this [issue](https://github.com/VictoriaMetrics/operator/issues/869) for details.


<a name="v0.42.1"></a>
## [v0.42.](https://github.com/VictoriaMetrics/operator/releases/tag/v0.42.1) - 5 Mar 2024

- [operator](./README.md): properly watch for prometheus CRD objects. See this [issue](https://github.com/VictoriaMetrics/operator/issues/892) for details.

<a name="v0.42.0"></a>
## [v0.42.0](https://github.com/VictoriaMetrics/operator/releases/tag/v0.42.0) - 4 Mar 2024

- [operator](./README.md): adds more context to the log messages. It must greatly improve debugging process and log quality.
- Update VictoriaMetrics image tags to [v1.99.0](https://github.com/VictoriaMetrics/VictoriaMetrics/releases/tag/v1.99.0).
- [operator](./README.md): allow multiple comma separated values for `WATCH_NAMESPACE` param. It adds multiple watch namespace mode without cluster-wide permission. See this [issue](https://github.com/VictoriaMetrics/operator/issues/557) for details. Need namspace RBAC permissions located at `config/examples/operator_rbac_for_single_namespace.yaml`
- [operator](./README.md): updates runtime dependencies (controller-runtime, controller-gen). See this [issue](https://github.com/VictoriaMetrics/operator/issues/878) for details.
- [operator](./README.md): updates runtime dependencies (controller-runtime, controller-gen). See this [issue](https://github.com/VictoriaMetrics/operator/issues/878) for details.
- [operator](./README.md): adds new `status.updateStatus` field to the all objects with pods. It helps to track rollout updates properly. 
- [operator](./README.md): adds annotation `operator.victoriametrics/last-applied-spec` to all objects with pods. It helps to track changes and implements proper resource deletion later as part of [issue](https://github.com/VictoriaMetrics/operator/issues/758).
- [vmagent](./api.md#vmagent): adds `flush_on_shutdown` to the streamAggrConfig. See this [issue](https://github.com/VictoriaMetrics/operator/issues/860) for details.
- [vmagent](./api.md#vmagent): adds `spec.ingestOnlyMode` experimental field. It switches vmagent into special mode without scrape configuration and config-reloaders. Currently it also disables tls and auth options for remoteWrites, it must be addressed at the next releaes.
- [vmalertmanager](./api.html#vmalertmanager): use `blackhole` as default router if not configuration provided instead of dummy webhook. 9ee567ff9bc93f43dfedcf9361be1be54a5e7597
- [vmalertmanager](./api.html#vmalertmanager): properly assign path for templates, if it's configured at config file and defined via `spec.templates`. 1128fa9e152a52c7a566fe7ac1375fefbfc6b276
- [vmauth](./api.html#vmauth): adds new field `spec.configSecret`, which allows to use vmauth with external configuration stored at secret under `config.yaml` key. Configuration changes can be tracked with extraArgs: `configCheckInterval: 10s` or manually defined config-reloader container.
- [vmstorage](./api.html#vmcluster): properly disable `pvc` resizing with annotation `operator.victoriametrics.com/pvc-allow-volume-expansion`. Previously it was checked per pvc, now it's checked at statefulset storage spec. It also, allows to add pvc autoscaler. Related issues https://github.com/VictoriaMetrics/operator/issues/821, https://github.com/VictoriaMetrics/operator/issues/867. 
<a name="v0.41.2"></a>
## [v0.41.2](https://github.com/VictoriaMetrics/operator/releases/tag/v0.41.2) - 21 Feb 2024

- Remove deprecated autoscaling/v2beta1 HPA objects, previously operator still use it for k8s 1.25. See [this issue](https://github.com/VictoriaMetrics/operator/issues/864) for details.
- Update VictoriaMetrics image tags to [v1.98.0](https://github.com/VictoriaMetrics/VictoriaMetrics/releases/tag/v1.98.0).

<a name="v0.41.1"></a>
## [v0.41.1](https://github.com/VictoriaMetrics/operator/releases/tag/v0.41.1) - 1 Feb 2024

- update VictoriaMetrics image tags to [v1.97.1](https://github.com/VictoriaMetrics/VictoriaMetrics/releases/tag/v1.97.1).

<a name="v0.41.0"></a>
## [v0.41.0](https://github.com/VictoriaMetrics/operator/releases/tag/v0.41.0) - 31 Jan 2024

- update VictoriaMetrics image tags to [v1.97.0](https://github.com/VictoriaMetrics/VictoriaMetrics/releases/tag/v1.97.0).
- [vmauth](./api.html#vmauth): add new fields for `unauthorized_user` like `src_hosts`, `headers`, `retry_status_codes` and `load_balancing_policy`. See [vmauth docs](https://docs.victoriametrics.com/vmauth.htm) for more details.

<a name="v0.40.0"></a>
## [v0.40.0](https://github.com/VictoriaMetrics/operator/releases/tag/v0.40.0) - 23 Jan 2024

- [vmalertmanager](./api.html#vmalertmanagerconfig): fix `VMAlertmanagerConfig` discovery according to [the docs](https://docs.victoriametrics.com/operator/resources/vmalertmanager.html#using-vmalertmanagerconfig).
- [vmoperator](./README.md): add alerting rules for operator itself. See [this issue](https://github.com/VictoriaMetrics/operator/issues/526) for details.
- [vmoperator](./README.md): add `revisionHistoryLimitCount` field for victoriametrics workload CRDs. See [this issue](https://github.com/VictoriaMetrics/operator/pull/834) for details. Thanks [@gidesh](https://github.com/gidesh)
- [vmuser](./api.md#vmuser): add new fields to VMUser: `drop_src_path_prefix_parts`, `tls_insecure_skip_verify`, `metric_labels` and `load_balancing_policy`. See [specifications](https://docs.victoriametrics.com/operator/api.html#vmuserspec) and [vmauth docs](https://docs.victoriametrics.com/vmauth.htm) for more details. **Field `metric_labels` will work only with VMAuth version >= v1.97.0!**
- [vmoperator](./README.md): add CRD support for `discord_configs`, `msteams_configs`, `sns_configs` and `webex_configs` receiver types in [VMAlertmanagerConfig](https://docs.victoriametrics.com/operator/resources/vmalertmanagerconfig.html). See [this issue](https://github.com/VictoriaMetrics/operator/issues/808)
- [vmoperator](./README.md): add MinReadySeconds param for all CRDs. See [this issue](https://github.com/VictoriaMetrics/helm-charts/issues/608) and [this PR](https://github.com/VictoriaMetrics/operator/pull/846).

<a name="v0.39.4"></a>
## [v0.39.4](https://github.com/VictoriaMetrics/operator/releases/tag/v0.39.4) - 13 Dec 2023

- update VictoriaMetrics image tags to [v1.96.0](https://github.com/VictoriaMetrics/VictoriaMetrics/releases/tag/v1.96.0).
- [vmalertmanagerconfig](./api.html#vmalertmanagerconfig): add fields `entity`, `actions` and `update_alerts` for opsgenie_configs according to https://prometheus.io/docs/alerting/latest/configuration/#opsgenie_config.
- [vmoperator](./README.md): remove vmalert notifier null check, since `-notifier.url` is optional and is needed only if there are alerting rules.

<a name="v0.39.3"></a>
## [v0.39.3](https://github.com/VictoriaMetrics/operator/releases/tag/v0.39.3) - 16 Nov 2023

- update VictoriaMetrics image tags to [v1.95.1](https://github.com/VictoriaMetrics/VictoriaMetrics/releases/tag/v1.95.1).

<a name="v0.39.2"></a>
## [v0.39.2](https://github.com/VictoriaMetrics/operator/releases/tag/v0.39.2) - 15 Nov 2023

### Features

- [vmoperator](./README.md): properly compare difference for `statefulSet` claimTemplate metadata. See [this commit](https://github.com/VictoriaMetrics/operator/commit/49f9c72b504582b06f72eda94055fd964a11d342) for details.
- [vmoperator](./README.md): sort `statefulSet` pods by id for rolling update order. See [this commit](https://github.com/VictoriaMetrics/operator/commit/e73b03acd073ec3eda34231083a48c6f79a6757b) for details.
- [vmoperator](./README.md): optimize statefulset update logic, that should reduce some unneeded operations. See [this PR](https://github.com/VictoriaMetrics/operator/pull/801) for details.

<a name="v0.39.1"></a>
## [v0.39.1](https://github.com/VictoriaMetrics/operator/releases/tag/v0.39.1) - 1 Nov 2023

- [vmuser](./api.md#vmuser):  adds new paths for vminsert/vmselect routing with enabled dynamic discovery feature for `VMUser`. See [this PR](https://github.com/VictoriaMetrics/operator/pull/791) for details.
- [vmcluster](./api.md#vmcluster): from now on operator passes `-replicationFactor` (if it set in `vmcluster`) for `vmselect`. See [this issue](https://github.com/VictoriaMetrics/operator/issues/778).
- [vmagent](./api.md#vmagent): updated dependency for properly parsing chained `if` expressions in validation webhook.

<a name="v0.38.0"></a>
## [v0.39.0](https://github.com/VictoriaMetrics/operator/releases/tag/v0.39.0) - 4 Oct 2023

### Features

- [vmoperator](./README.md): upgrade vmagent/vmauth's default config-reloader image.
- [vmuser](./api.md#vmuser): adds `retry_status_codes` , `max_concurrent_requests` and `response_headers` settings. It's supported since `v1.94.0` release of [vmauth](https://docs.victoriametrics.com/vmauth.html)
- [vmoperator](./README.md): adds `useStrictSecurity` for all components. It allows to migrate from insecure to strictly secured deployments per component without breaking changes. See [this issue](https://github.com/VictoriaMetrics/operator/issues/762#issuecomment-1735061532) for details.
- [vmoperator](./README.md): add ability to provide license key for VictoriaMetrics enterprise components. See [this doc](https://docs.victoriametrics.com/enterprise.html) for the details.

### Fixes

- [vmcluster](./api.html#vmcluster): remove redundant annotation `operator.victoriametrics/last-applied-spec` from created workloads like vmstorage statefulset.
- [vmoperator](./README.md): properly resize statefulset's multiple pvc when needed and allowable, before they could be updated with wrong size.
- [vmoperator](./README.md): fix wrong api group of endpointsices, before vmagent won't able to access endpointsices resources with default rbac rule.
- [vmauth/vmagent](./README.md): adds default resources for init container with configuration download. See [this issue](https://github.com/VictoriaMetrics/operator/issues/767) for details.
- [vmauth/vmagent](./README.md): correctly set flag for custom config reloader image during config initialisation. See [this issue](https://github.com/VictoriaMetrics/operator/issues/770) for details.
- [vmauth](./api.md#vmauth): correctly set config reloader image for init container.

<a name="v0.38.0"></a>
## [v0.38.0](https://github.com/VictoriaMetrics/operator/releases/tag/v0.38.0) - 11 Sep 2023

**Default version of VictoriaMetrics components**: `v1.93.4`

### Fixes

- [vmuser](./api.md#vmuser): [Enterprise] fixes ip_filters indent for url_prefix. Previously it wasn't possible to use ip_filters with multiple target refs
- [vmoperator](./README.md): turn off `EnableStrictSecurity` by default. Before, upgrade operator to v0.36.0+ could fail components with volume attached, see [this issue](https://github.com/VictoriaMetrics/operator/issues/749) for details.
- [vmoperator](./README.md): bump default version of VictoriaMetrics components to [1.93.4](https://github.com/VictoriaMetrics/VictoriaMetrics/releases/tag/v1.93.4).

### Features

- [vmoperator](./README.md) add ability to print default values for all [operator variables](./vars.md). See [this issue](https://github.com/VictoriaMetrics/operator/issues/675) for details.

<a name="v0.37.1"></a>
## [v0.37.1](https://github.com/VictoriaMetrics/operator/releases/tag/v0.37.1) - 02 Sep 2023

**Default version of VictoriaMetrics components**: `v1.93.3`

### Updates

- bump default version of Victoria Metrics components to [v1.93.3](https://github.com/VictoriaMetrics/VictoriaMetrics/releases/tag/v1.93.3)

<a name="v0.37.0"></a>
## [v0.37.0](https://github.com/VictoriaMetrics/operator/releases/tag/v0.37.0) - 30 Aug 2023

### Fixes

- [vmagent](./api.md#vmagent): fix unmarshalling for streaming aggregation `match` field.

### Features

- [vmagent](./api.md#vmagent): support [multiple if conditions](https://docs.victoriametrics.com/vmagent.html#relabeling:~:text=the%20if%20option%20may%20contain%20more%20than%20one%20filter) for relabeling. See [this issue](https://github.com/VictoriaMetrics/operator/issues/730) for details.

<a name="v0.36.1"></a>
## [v0.36.1](https://github.com/VictoriaMetrics/operator/releases/tag/v0.36.0) - 25 Aug 2023

### Fixes

- [vmselect](./api.md#vmcluster): fix cache directory when `cacheDataPath` not specified, before it will use `/tmp` which is protect by default strict securityContext.

### Features

<a name="v0.36.0"></a>
## [v0.36.0](https://github.com/VictoriaMetrics/operator/releases/tag/v0.36.0) - 23 Aug 2023

### Breaking changes

- **[vmalert](./api.md#vmalert): Field `OAuth2` was renamed to `oauth2` due to compatibility issue. If you defined `OAuth2` with below fields in vmalert objects using operator before v0.36.0, these fields must be reapplied with new tag `oauth2` after upgrading. See [this issue](https://github.com/VictoriaMetrics/operator/issues/522) and [this PR](https://github.com/VictoriaMetrics/operator/pull/689) for details.**
  - **Affected fields:**
    - **`VMAlert.spec.datasource.OAuth2` -> `VMAlert.spec.datasource.oauth2`,**
    - **`VMAlert.spec.notifier.OAuth2` -> `VMAlert.spec.notifier.oauth2`,**
    - **`VMAlert.spec.notifiers[].OAuth2` -> `VMAlert.spec.notifiers[].oauth2`,**
    - **`VMAlert.spec.remoteRead.OAuth2` -> `VMAlert.spec.remoteRead.oauth2`,**
    - **`VMAlert.spec.remoteWrite.OAuth2` -> `VMAlert.spec.remoteWrite.oauth2`,**

- **[vmalert](./api.md#vmalert): Field `bearerTokenFilePath` was renamed to `bearerTokenFile` due to compatibility issue. If you defined `bearerTokenFilePath` with below fields in vmalert objects using operator before v0.36.0, these fields must be reapplied with new tag `bearerTokenFile` after upgrading. See [this issue](https://github.com/VictoriaMetrics/operator/issues/522) and [this PR](https://github.com/VictoriaMetrics/operator/pull/688/) for details.**
  - **Affected fields:**
    - **`VMAlert.spec.datasource.bearerTokenFilePath` --> `VMAlert.spec.datasource.bearerTokenFile`,**
    - **`VMAlert.spec.notifier.bearerTokenFilePath` --> `VMAlert.spec.notifier.bearerTokenFile`,**
    - **`VMAlert.spec.notifiers[].bearerTokenFile` --> `VMAlert.spec.notifiers[].bearerTokenFile`,**
    - **`VMAlert.spec.remoteRead.bearerTokenFilePath` --> `VMAlert.spec.remoteRead.bearerTokenFile`,**
    - **`VMAlert.spec.remoteWrite.bearerTokenFilePath` --> `VMAlert.spec.remoteWrite.bearerTokenFile`.**

### Fixes

- operator set resource requests for config-reloader container by default. See [this PR](https://github.com/VictoriaMetrics/operator/pull/695/) for details.
- fix `attachMetadata` value miscovert for scrape objects. See [this issue](https://github.com/VictoriaMetrics/operator/issues/697) and [this PR](https://github.com/VictoriaMetrics/operator/pull/698) for details.
- fix volumeClaimTemplates change check for objects that generate statefulset, like vmstorage, vmselect. Before, the statefulset won't be recreated if additional `claimTemplates` object changed. See [this issue](https://github.com/VictoriaMetrics/operator/issues/507) and [this PR](https://github.com/VictoriaMetrics/operator/pull/719) for details.
- [vmalert](./api.md#vmalert): fix `tlsCAFile` argument value generation when using secret or configMap. See [this issue](https://github.com/VictoriaMetrics/operator/issues/699) and [this PR](https://github.com/VictoriaMetrics/operator/issues/699) for details.
- [vmalertmanager](./api.md#vmalertmanager): fix default request memory and apply default resources if not set. See [this issue](https://github.com/VictoriaMetrics/operator/issues/706) and [this PR](https://github.com/VictoriaMetrics/operator/pull/710) for details.
- [vmagent](./api.md#vmagent): fix missing additional VolumeClaimTemplates when using `ClaimTemplates` under StatefulMode.

### Features

- [vmagent](./api.md#vmagent): add [example config](https://github.com/VictoriaMetrics/operator/blob/master/config/examples/vmagent_stateful_with_sharding.yaml) for vmagent statefulmode.
- [vmagent](./api.md#vmagent)/[vmsingle](./api.md#vmsingle): adapt new features in streaming aggregation:
  - support `streamAggr.dropInput`, see [this issue](https://github.com/VictoriaMetrics/VictoriaMetrics/issues/4243) for details;
  - support list for `match` parameter, see [this issue](https://github.com/VictoriaMetrics/VictoriaMetrics/issues/4635) for details;
  - support `staleness_interval`, see [this issue](https://github.com/VictoriaMetrics/VictoriaMetrics/issues/4667) for details.
- [vmcluster](./api.md#vmagent): add [example config](https://github.com/VictoriaMetrics/operator/blob/master/config/examples/vmcluster_with_additional_claim.yaml) for cluster with custom storage claims.
- [vmrule](./api.md#vmrule): support `update_entries_limit` field in rules, refer to [alerting rules](https://docs.victoriametrics.com/vmalert.html#alerting-rules). See [this PR](https://github.com/VictoriaMetrics/operator/pull/691) for details.
- [vmrule](./api.md#vmrule): support `keep_firing_for` field in rules, refer to [alerting rules](https://docs.victoriametrics.com/vmalert.html#alerting-rules). See [this PR](https://github.com/VictoriaMetrics/operator/pull/711) for details.
- [vmoperator parameters](./vars.md): Add option `VM_ENABLESTRICTSECURITY` and enable strict security context by default. See [this issue](https://github.com/VictoriaMetrics/operator/issues/637), [this](https://github.com/VictoriaMetrics/operator/pull/692/) and [this](https://github.com/VictoriaMetrics/operator/pull/712) PR for details.
- [vmoperator parameters](./vars.md): change option `VM_PSPAUTOCREATEENABLED` default value from `true` to `false` cause PodSecurityPolicy already got deprecated since [kubernetes v1.25](https://kubernetes.io/docs/reference/using-api/deprecation-guide/#psp-v125). See [this pr](https://github.com/VictoriaMetrics/operator/pull/726) for details.

[Changes][v0.36.0]

<a name="v0.35.1"></a>
## [v0.35.1](https://github.com/VictoriaMetrics/operator/releases/tag/v0.35.1) - 12 Jul 2023

### Fixes

- [vmagent](./api.md#vmagent): fixes regression with remoteWrite authorization (basicAuth/token). When `UseCustomConfigReloader` option was set, operator incorrectly rendered mounts for `vmagent` container. https://github.com/VictoriaMetrics/operator/commit/f2b8cf701a33f91cef19848c857fd6efb7db59dd

[Changes][v0.35.1]


<a name="v0.35.0"></a>
## [v0.35.0](https://github.com/VictoriaMetrics/operator/releases/tag/v0.35.0) - 03 Jul 2023

### Fixes

* [vmuser](./api.md#vmuser): fix vmselect url_map in vmuser. See [this issue for details](https://github.com/VictoriaMetrics/operator/issues/655). Thanks [@Haleygo](https://github.com/Haleygo)
* [vmalert](./api.md#vmalert): correctly set default port for vmauth components discovery. See [this issue for details](https://github.com/VictoriaMetrics/operator/issues/658). Thanks [@Haleygo](https://github.com/Haleygo)
* [vmuser](./api.md#vmuser): remove rate limit on delete. In https://github.com/VictoriaMetrics/operator/pull/672. Thanks [@Haleygo](https://github.com/Haleygo)
* [vmcluster](./api.md#vmcluster): fix spec change check. See [this issue for details](https://github.com/VictoriaMetrics/operator/issues/677). Thanks [@Haleygo](https://github.com/Haleygo)
* Correctly publish multi-arch release at https://github.com/VictoriaMetrics/operator/pull/681. Thanks [@Haleygo](https://github.com/Haleygo)

### Features

* [vmagent](./api.md#vmagent): add validation when generate static scrape config. See [this issue for details](https://github.com/VictoriaMetrics/operator/issues/677). Thanks [@Haleygo](https://github.com/Haleygo)
* [vmalertmanagerconfig](./api.md#vmalertmanagerconfig): add validation for slack receiver url. See [this issue for details](https://github.com/VictoriaMetrics/operator/issues/661). Thanks [@Haleygo](https://github.com/Haleygo)
* [vmauth](./api.md#vmauth)/[vmagent](./api.md#vmagent): implement configuration initiation for custom config reloader. See [this issue for details](https://github.com/VictoriaMetrics/operator/issues/619). Thanks [@Haleygo](https://github.com/Haleygo)
* add more generators  Thanks [@Haleygo](https://github.com/Haleygo) in https://github.com/VictoriaMetrics/operator/pull/668
* [vmsingle](./api.md#vmsingle): add status field. See [this issue for details](https://github.com/VictoriaMetrics/operator/issues/670). Thanks [@Haleygo](https://github.com/Haleygo)

[Changes][v0.35.0]


<a name="v0.34.1"></a>
## [v0.34.1](https://github.com/VictoriaMetrics/operator/releases/tag/v0.34.1) - 29 May 2023

### Fixes

- [vmcluster](./api.md#vmcluster): fail fast on misconfigured or missing kubernetes pods. It should prevent rare bug with cascade pod deletion. See this [issue](https://github.com/VictoriaMetrics/operator/issues/643) for details
- [vmauth](./api.md#vmauth)/[vmagent](./api.md#vmagent): correctly renders initConfig image with global container registry domain. See this [issue](https://github.com/VictoriaMetrics/operator/issues/654) for details.
- [vmagent](./api.md#vmagent): correctly set RBAC permissions for single namespace mode and custom config reloader image. See this [issue](https://github.com/VictoriaMetrics/operator/issues/653) for details.

[Changes][v0.34.1]


<a name="v0.34.0"></a>
## [v0.34.0](https://github.com/VictoriaMetrics/operator/releases/tag/v0.34.0) - 24 May 2023

### Breaking changes

* **[Operator]: allows to properly run operator with single namespace. It changes default behavior with WATCH_NAMESPACE param is set.  Operator will no longer make any calls for cluster wide resources and create only single namespace config for `VMAgent`. https://github.com/VictoriaMetrics/operator/issues/641**

### Fixes

- [vmnodescrape](./api.md#vmnodescrape): fixed selectors for Exists and NotExists operators with empty label Thanks [@Amper](https://github.com/Amper) in https://github.com/VictoriaMetrics/operator/pull/646
- [vmrule](./api.md#vmrule): Add config for vmrule in validating webhook Thanks in https://github.com/VictoriaMetrics/operator/pull/650
- [vmagent](./api.md#vmagent): skips misconfigured objects with missed secret references: https://github.com/VictoriaMetrics/operator/issues/648
- [vmagent](./api.md#vmagent): correctly renders initContainer for configuration download: https://github.com/VictoriaMetrics/operator/issues/649

### Features

- [vmalertmanager](./api.md#vmalertmanager): Bump alertmanager to v0.25.0 Thanks [@tamcore](https://github.com/tamcore) in https://github.com/VictoriaMetrics/operator/pull/636
- [vmcluster](./api.md#vmcluster): added `clusterNativePort` field to VMSelect/VMInsert for multi-level cluster setup ([#634](https://github.com/VictoriaMetrics/operator/issues/634)) Thanks [@Amper](https://github.com/Amper) in https://github.com/VictoriaMetrics/operator/pull/639
- [vmrule](./api.md#vmrule): add notifierHeader field in vmrule spec Thanks [@Haleygo](https://github.com/Haleygo) in https://github.com/VictoriaMetrics/operator/pull/622
- [vmpodscrape](./api.md#vmpodscrape): adds FilterRunning option as prometheus does in https://github.com/VictoriaMetrics/operator/pull/640
- [vmauth](./api.md#vmauth): adds latest features in https://github.com/VictoriaMetrics/operator/pull/642

[Changes][v0.34.0]


<a name="v0.33.0"></a>
## [v0.33.0](https://github.com/VictoriaMetrics/operator/releases/tag/v0.33.0) - 19 Apr 2023

### Fixes

- [vmalert](./api.md#vmalert): skip bad rules and improve logging for rules exceed max configmap size https://github.com/VictoriaMetrics/operator/commit/bb754d5c20bb371a197cd6ff5afac1ba86a4d92b
- [vmalertmanagerconfig](./api.md#vmalertmanagerconfig): fixed error with headers in VMAlertmanagerConfig.Receivers.EmailConfigs.Headers unmarshalling. Thanks [@Amper](https://github.com/Amper) in https://github.com/VictoriaMetrics/operator/pull/610
- [vmagent](./api.md#vmagent): fixed keepInput setting for streaming aggregation. Thanks [@Amper](https://github.com/Amper) in https://github.com/VictoriaMetrics/operator/pull/618
- [vmalertmanagerconfig](./api.md#vmalertmanagerconfig): fix webhook config maxAlerts not work. Thanks [@Haleygo](https://github.com/Haleygo) in https://github.com/VictoriaMetrics/operator/pull/625
- [vmagent](./api.md#vmagent): Remove single quotes from remote write headers. Thanks [@axelsccp](https://github.com/axelsccp) in https://github.com/VictoriaMetrics/operator/pull/613
- [vmalertmanagerconfig](./api.md#vmalertmanagerconfig): fix parse route error and some comments. Thanks [@Haleygo](https://github.com/Haleygo) in https://github.com/VictoriaMetrics/operator/pull/630
- [vmuser](./api.md#vmuser): properly removes finalizers for objects https://github.com/VictoriaMetrics/operator/commit/8f10113920a353f21fbcc8637076905f2e57bb34

### Features

- [vmalertmanager](./api.md#vmalertmanager): add option to disable route continue enforce. Thanks [@Haleygo](https://github.com/Haleygo) in https://github.com/VictoriaMetrics/operator/pull/621
- [vmalertmanagerconfig](./api.md#vmalertmanagerconfig): support set require_tls to false. Thanks [@Haleygo](https://github.com/Haleygo) in https://github.com/VictoriaMetrics/operator/pull/624
- [vmalertmanagerconfig](./api.md#vmalertmanagerconfig): add sanity check. Thanks [@Haleygo](https://github.com/Haleygo) in https://github.com/VictoriaMetrics/operator/pull/627
- Makefile: bump Alpine base image to latest v3.17.3. Thanks [@denisgolius](https://github.com/denisgolius) in https://github.com/VictoriaMetrics/operator/pull/628
- [vmalertmanagerconfig](./api.md#vmalertmanagerconfig): support sound field in pushover config. Thanks [@Haleygo](https://github.com/Haleygo) in https://github.com/VictoriaMetrics/operator/pull/631
- [vmagent](./api.md#vmagent)/[vmauth](./api.md#vmauth): download initial config with initContainer https://github.com/VictoriaMetrics/operator/commit/612e7c8f40659731e7938ef9556eb088c67eb4b7

[Changes][v0.33.0]


<a name="v0.32.1"></a>
## [v0.32.1](https://github.com/VictoriaMetrics/operator/releases/tag/v0.32.1) - 16 Mar 2023

### Fixes

- config: fixes typo at default vm apps version https://github.com/VictoriaMetrics/operator/issues/608
- [vmsingle](./api.md#vmsingle): conditionally adds stream aggregation config https://github.com/VictoriaMetrics/operator/commit/4a0ca54113afcde439ca4c77e22d3ef1c0d36241

[Changes][v0.32.1]


<a name="v0.32.0"></a>
## [v0.32.0](https://github.com/VictoriaMetrics/operator/releases/tag/v0.32.0) - 15 Mar 2023

### Fixes

- security: builds docker image with latest `alpine` base image and go `v1.20`.

### Features

- [vmauth](./api.md#vmauth): automatically configures `proxy-protocol` client and `reloadAuthKey` for `config-reloader` container. https://github.com/VictoriaMetrics/operator/commit/611819233bf595a4dbd04b07d7be24b7e994379c
- [vmagent](./api.md#vmagent): adds `scrapeTimeout` global configuration for `VMAgent` https://github.com/VictoriaMetrics/operator/commit/d1d5024c6befa0961f8d56c82a0554935a4b1878
- [vmagent](./api.md#vmagent): adds [streaming aggregation](https://docs.victoriametrics.com/stream-aggregation.html) for `remoteWrite` targets https://github.com/VictoriaMetrics/operator/commit/b8baa6c2b72bdda64ebfcc9c3d86d846cd9b3c98 Thanks [@Amper](https://github.com/Amper)
- [vmsingle](./api.md#vmsingle): adds [streaming aggregation](https://docs.victoriametrics.com/stream-aggregation.html) as global configuration for database https://github.com/VictoriaMetrics/operator/commit/b8baa6c2b72bdda64ebfcc9c3d86d846cd9b3c98 Thanks [@Amper](https://github.com/Amper)

[Changes][v0.32.0]


<a name="v0.31.0"></a>
## [v0.31.0](https://github.com/VictoriaMetrics/operator/releases/tag/v0.31.0) - 02 Mar 2023

### Fixes

- hpa: Fix hpa object since v2beta deprecated in 1.26+ Thanks [@Haleygo](https://github.com/Haleygo) in https://github.com/VictoriaMetrics/operator/pull/593
- api: adds missing generated client CRD entities https://github.com/VictoriaMetrics/operator/issues/599

### Features

- [vmalertmanager](./api.md#vmalertmanager): Add support of vmalertmanager.spec.templates and autoreload dirs for templates and configmaps  thanks [@Amper](https://github.com/Amper) https://github.com/VictoriaMetrics/operator/issues/590 https://github.com/VictoriaMetrics/operator/issues/592
- [vmalertmanager](./api.md#vmalertmanager): Add support "%SHARD_NUM%" placeholder for vmagent sts/deployment  Thanks [@Amper](https://github.com/Amper) https://github.com/VictoriaMetrics/operator/issues/508

[Changes][v0.31.0]


<a name="v0.30.4"></a>
## [v0.30.4](https://github.com/VictoriaMetrics/operator/releases/tag/v0.30.4) - 27 Jan 2023

### Fixes

- vmalertmanagerconfig: properly build `name` setting for  `mute_time_intervals`. It must be uniq https://github.com/VictoriaMetrics/operator/commit/4db1c89abd5360a119e68874d51c27872265acb6
- vmcluster: add `dedupMinScrape` only if replicationFactor > 1. It must improve overall cluster perfomance. Thanks [@hagen1778](https://github.com/hagen1778) https://github.com/VictoriaMetrics/operator/commit/837d6e71c6298e5a44c3f73f85235560aec4ee60
- controllers/vmalert: do not delete annotations from created secret. Thanks [@zoetrope](https://github.com/zoetrope) https://github.com/VictoriaMetrics/operator/pull/588

### Features

- vmalertmanagerconfig: adds location, active_time_intervals https://github.com/VictoriaMetrics/operator/commit/66ee8e544f480be386a4a126a6163599ed338705

[Changes][v0.30.4]


<a name="v0.30.3"></a>
## [v0.30.3](https://github.com/VictoriaMetrics/operator/releases/tag/v0.30.3) - 16 Jan 2023

### Fixes

- controllers: pass correct selector labels for pvc resize function https://github.com/VictoriaMetrics/operator/commit/e7b57dd73b4fd8dc37b42b7ad7bf5a4d3483caae
- controllers: kubernetes 1.26+ deprecates v2 autoscaling, add api check for it https://github.com/VictoriaMetrics/operator/issues/583

[Changes][v0.30.3]


<a name="v0.30.2"></a>
## [v0.30.2](https://github.com/VictoriaMetrics/operator/releases/tag/v0.30.2) - 12 Jan 2023

### Upgrade notes

* It's recommend to upgrade for this release when `vmagent.spec.statefulMode` is used.

### Fixes

- controllers/vmagent: fixes degradation for vmagent statefulMode https://github.com/VictoriaMetrics/operator/commit/6c26786db2ba0b2e85277418e588eac79e886b6e

[Changes][v0.30.2]


<a name="v0.30.1"></a>
## [v0.30.1](https://github.com/VictoriaMetrics/operator/releases/tag/v0.30.1) - 09 Jan 2023

### Fixes

- controllers/vmalert: correctly filter notifiers for namespace selector https://github.com/VictoriaMetrics/operator/commit/2290729fcc1b3775141b54ff71a295bd29457fbd
- dependency: upgrade deps for fs-notify  https://github.com/VictoriaMetrics/operator/pull/576 Thanks [@yanggangtony](https://github.com/yanggangtony)
- controllers/options: fixes incorrectly used flags at options https://github.com/VictoriaMetrics/operator/commit/eac040c947ab4821bf6eb0eeae22b9b2d02b938c
- controllers/self-serviceScrape: prevents matching for auto-created serviceScrapes https://github.com/VictoriaMetrics/operator/issues/578
- controllers/vmauth: fixes missing ows for serviceScrape https://github.com/VictoriaMetrics/operator/issues/579

### Features

- adds `/ready` and `/health` api endpoints for probes https://github.com/VictoriaMetrics/operator/commit/b74d103998547fae5e69966bb68eddd08ae1ac00
- controllers/concurrency: introduce new setting for reconcilation concurrency `controller.maxConcurrentReconciles` https://github.com/VictoriaMetrics/operator/commit/e8bbf9159cd61257d11e515fa77510ab2444a557 https://github.com/VictoriaMetrics/operator/issues/575
- api/relabelConfig: adds missing `if`, `labels` and `match` actions https://github.com/VictoriaMetrics/operator/commit/93c9e780981ceb6869ee2953056a9bd3b6e6eae7

[Changes][v0.30.1]


<a name="v0.30.0"></a>
## [v0.30.0](https://github.com/VictoriaMetrics/operator/releases/tag/v0.30.0) - 29 Dec 2022

### Fixes

- vmalertmanagerconfig: fixes duplicates at configuration https://github.com/VictoriaMetrics/operator/issues/554
- controllers: correctly set current and update revisions for statefulset  https://github.com/VictoriaMetrics/operator/issues/547
- controller/factory: fix typo in urlRelabelingName Thanks [@dmitryk-dk](https://github.com/dmitryk-dk) in https://github.com/VictoriaMetrics/operator/pull/572
- controllers/vmalert: fixes notifier selector incorrect matching https://github.com/VictoriaMetrics/operator/issues/569
- controllers/cluster: fixes HPA labels for vminsert https://github.com/VictoriaMetrics/operator/issues/562

### Features

- adds Scaling subresource for `VMAgent`.  https://github.com/VictoriaMetrics/operator/issues/570
- add optional namespace label matcher to inhibit rule thanks [@okzheng](https://github.com/okzheng) in https://github.com/VictoriaMetrics/operator/pull/559
- provide crds yaml as release asset Thanks [@avthart](https://github.com/avthart) in https://github.com/VictoriaMetrics/operator/pull/566
- child labels filtering https://github.com/VictoriaMetrics/operator/pull/571
- controllers/vmalert: adds oauth2 and bearer auth for remote dbs in https://github.com/VictoriaMetrics/operator/pull/573

[Changes][v0.30.0]


<a name="v0.29.2"></a>
## [v0.29.2](https://github.com/VictoriaMetrics/operator/releases/tag/v0.29.2) - 17 Nov 2022

### Fixes

- vmalertmanagerconfig: fixes duplicates at configuration https://github.com/VictoriaMetrics/operator/issues/554
- controllers: correctly set current and update revisions for statefulset  https://github.com/VictoriaMetrics/operator/issues/547

[Changes][v0.29.2]


<a name="v0.29.1"></a>
## [v0.29.1](https://github.com/VictoriaMetrics/operator/releases/tag/v0.29.1) - 14 Nov 2022

### Fixes

- some typos https://github.com/VictoriaMetrics/operator/pull/548 Thanks [@fatsheep9146](https://github.com/fatsheep9146)
- update description for parameter to match behaviour  https://github.com/VictoriaMetrics/operator/pull/549 thanks [@zekker6](https://github.com/zekker6)
- controllers/factory: fix resizing of PVC for vmsingle   https://github.com/VictoriaMetrics/operator/pull/551 thanks [@zekker6](https://github.com/zekker6)

### Features

- Expose no_stale_markers through vm_scrape_params  in https://github.com/VictoriaMetrics/operator/pull/546 Thanks [@tamcore](https://github.com/tamcore)
- {api/vmsingle,api/vmcluster}: add support of `vmbackupmanager` restore on pod start  https://github.com/VictoriaMetrics/operator/pull/544 thanks [@zekker6](https://github.com/zekker6)
- api: changes errors handling for objects unmarshal https://github.com/VictoriaMetrics/operator/pull/550

[Changes][v0.29.1]


<a name="v0.29.0"></a>
## [v0.29.0](https://github.com/VictoriaMetrics/operator/releases/tag/v0.29.0) - 24 Oct 2022

### Fixes

* vmcluster: reconcile VMStorage in VMCluster even if PodDisruptionBudget does not exist by [@miketth](https://github.com/miketth) in https://github.com/VictoriaMetrics/operator/pull/535
* crash on Kubernetes 1.25 by [@miketth](https://github.com/miketth) in https://github.com/VictoriaMetrics/operator/pull/536
* throttling for vmagent and vmalert https://github.com/VictoriaMetrics/operator/commit/63ca52bf140b033ecbc3c40f9efc8579b936ea29
* vmalertmanagerconfig:  parsing for nested routes https://github.com/VictoriaMetrics/operator/commit/f2bc0c09069c0cec9bec8757fc3bc339231ccfdd https://github.com/VictoriaMetrics/operator/commit/9472f1fe6e69fd4bfc63d5fb3da14c02b6fb4788
* vmalertmanagerconfig: ownerreference set correctly https://github.com/VictoriaMetrics/operator/commit/2bb5d0234c7b32f27c3f82b007fea409887b54b9
* vmagent: allows to set maxDiskUsage more then 1GB https://github.com/VictoriaMetrics/operator/commit/47f2b508ee503d03111ec03215466a123e2d3978
* vmagent: properly merge ports for additional service https://github.com/VictoriaMetrics/operator/commit/05d332d704fd9cf9c490de22a554badc61e86f51
* vmprobe: correctly set labels for ingress targets https://github.com/VictoriaMetrics/operator/commit/976315cd3dbf57d576414340b1d444d63f8d460d

### Features

* podDistruptionBudget: adds configurable selectors https://github.com/VictoriaMetrics/operator/commit/4f3f5eaf29ad85c6e9b142be5b05ef57b962fcb6

### New Contributors

* [@miketth](https://github.com/miketth) made their first contribution in https://github.com/VictoriaMetrics/operator/pull/535

[Changes][v0.29.0]


<a name="v0.28.5"></a>
## [v0.28.5](https://github.com/VictoriaMetrics/operator/releases/tag/v0.28.5) - 13 Sep 2022

### Fixes

* authorization cache usage https://github.com/VictoriaMetrics/operator/commit/e43bdb6c975b712bf5f169b8fa74c8f7760c82f5 Thanks [@AndrewChubatiuk](https://github.com/AndrewChubatiuk)
* claimTemplates: fixes CRD for it https://github.com/VictoriaMetrics/operator/commit/a5d2f9f61ecfc37a776d8f8c1b0f1385536e773c
* vmrules: supress notFound errors https://github.com/VictoriaMetrics/operator/issues/524
* vmagent: fixes regression at default values for tmpDataPath and maxDiskUsage flags https://github.com/VictoriaMetrics/operator/issues/523

### Features

* vmalertmanager: ignore broken receivers https://github.com/VictoriaMetrics/operator/commit/68bbce1f7809d35b42a39925c09a4ddd61f64a9c
* service accounts: do not set labels and annotations for external service accounts https://github.com/VictoriaMetrics/operator/commit/2ea1e640c362271484d0627c4ca571fd0afd74b2

[Changes][v0.28.5]


<a name="v0.28.4"></a>
## [v0.28.4](https://github.com/VictoriaMetrics/operator/releases/tag/v0.28.4) - 12 Sep 2022

### Fixes

* authorization cache usage https://github.com/VictoriaMetrics/operator/commit/e43bdb6c975b712bf5f169b8fa74c8f7760c82f5 Thanks [@AndrewChubatiuk](https://github.com/AndrewChubatiuk)
* claimTemplates: fixes CRD for it https://github.com/VictoriaMetrics/operator/commit/a5d2f9f61ecfc37a776d8f8c1b0f1385536e773c
* vmrules: supress notFound errors https://github.com/VictoriaMetrics/operator/issues/524
* vmagent: fixes regression at default values for tmpDataPath and maxDiskUsage flags https://github.com/VictoriaMetrics/operator/issues/523

### Features

* vmalertmanager: ignore broken receivers https://github.com/VictoriaMetrics/operator/commit/68bbce1f7809d35b42a39925c09a4ddd61f64a9c
* service accounts: do not set labels and annotations for external service accounts https://github.com/VictoriaMetrics/operator/commit/2ea1e640c362271484d0627c4ca571fd0afd74b2

[Changes][v0.28.4]


<a name="v0.28.3"></a>
## [v0.28.3](https://github.com/VictoriaMetrics/operator/releases/tag/v0.28.3) - 02 Sep 2022

### Fixes

* vmalertmanagerConfig: regression at nested routes parsing https://github.com/VictoriaMetrics/operator/commit/07ce4ca80d3ba09506fc41baaecd7087f799a8aa
* vmagent: password_file option was ignored https://github.com/VictoriaMetrics/operator/commit/5ef9710976534be651687aaa71b2110b0a1a348f

[Changes][v0.28.3]


<a name="v0.28.2"></a>
## [v0.28.2](https://github.com/VictoriaMetrics/operator/releases/tag/v0.28.2) - 01 Sep 2022

### Fixes

* vmalert: regression at basicAuth  https://github.com/VictoriaMetrics/operator/commit/f92463949c9fd8be961c52d98ac7f1f956f7eba3
* converter/alertmanager: changes parsing for nested routes - added more context and validation webhook https://github.com/VictoriaMetrics/operator/commit/6af6071db733bbccfe066b45c73d0377a082b822

[Changes][v0.28.2]


<a name="v0.28.1"></a>
## [v0.28.1](https://github.com/VictoriaMetrics/operator/releases/tag/v0.28.1) - 31 Aug 2022

### Fixes

* vmalert: fixes generated crd https://github.com/VictoriaMetrics/operator/commit/7b5b5b27c00e6ef42edb906ff00912157d21acea


[Changes][v0.28.1]


<a name="v0.28.0"></a>
## [v0.28.0](https://github.com/VictoriaMetrics/operator/releases/tag/v0.28.0) - 30 Aug 2022

### Fixes

* security: changes base docker image https://github.com/VictoriaMetrics/operator/commit/cda21275517f84b66786e25c5f6b76977ee27a49
* vmagent: fixes incorrect usage of remoteWriteSettings  https://github.com/VictoriaMetrics/VictoriaMetrics/issues/2946
* vmalert: password_file usage https://github.com/VictoriaMetrics/operator/commit/45163164662934587eafd6afed7709efa31ddbe8

### Features

* converter: adds support for prometheus `AlertmanagerConfig`. It converts into `VMAlertmanagerConfig`. https://github.com/VictoriaMetrics/operator/commit/0b99bc09b2bb1fede612bc509237f6ee6c7617a5
* vmalert: tokenFilePath support for any remote endpoint https://github.com/VictoriaMetrics/operator/commit/5b010f4abcd778d35dca7c826bfb84af0e46e08d

[Changes][v0.28.0]


<a name="v0.27.2"></a>
## [v0.27.2](https://github.com/VictoriaMetrics/operator/releases/tag/v0.27.2) - 22 Aug 2022

### Fixes

* controllers: fixes `password_file` usage at basicAuth https://github.com/VictoriaMetrics/operator/commit/979f6375d43e33c35137c1006dc3b4be4dba8528
* config-reloader: properly call gzip.Close method https://github.com/VictoriaMetrics/operator/commit/0d3aac72caf3710172c404fbf89f9a4b125dd97c thanks [@Cosrider](https://github.com/Cosrider)

[Changes][v0.27.2]


<a name="v0.27.1"></a>
## [v0.27.1](https://github.com/VictoriaMetrics/operator/releases/tag/v0.27.1) - 17 Aug 2022

### Fixes

* controllers: fixes policy/v1 api detection https://github.com/VictoriaMetrics/operator/pull/513

### Features

* vmalert: added `headers` setting for `remoteRead`, `remoteWrite` and `dataSource` https://github.com/VictoriaMetrics/operator/issues/492

[Changes][v0.27.1]


<a name="v0.27.0"></a>
## [v0.27.0](https://github.com/VictoriaMetrics/operator/releases/tag/v0.27.0) - 16 Aug 2022

### Fixes

* Adding support tls endpoint for vmauth config reloader by [@mayurvaid-redvest](https://github.com/mayurvaid-redvest) in https://github.com/VictoriaMetrics/operator/pull/511
* Custom config-reloader incorrectly watch for directory at `VMAgent` https://github.com/VictoriaMetrics/operator/issues/510
* Removes validation for `telegram_configs` `parse_mode` validation https://github.com/VictoriaMetrics/operator/issues/506
* Deletion of `VMAgent` in `StatefulMode` https://github.com/VictoriaMetrics/operator/issues/505

### Features

* Allows ignoring objects at argo-cd converted from prometheus CRD with env var: `VM_PROMETHEUSCONVERTERADDARGOCDIGNOREANNOTATIONS=true` https://github.com/VictoriaMetrics/operator/issues/509
* `claimTemplates` now supported at `VMCluster`, `VMAlertmanager`, `VMAgent` https://github.com/VictoriaMetrics/operator/issues/507
* `readinessGates` now supported by CRD objects https://github.com/VictoriaMetrics/operator/commit/29807e65ec817f8a4f095ba5804d0644a4855e46
* HealthChecks now respects `tls` configured at CRD objects https://github.com/VictoriaMetrics/operator/commit/e43a4d5b22d9a507b2a65839a4ca2ce56f08dff8

### New Contributors

* [@mayurvaid-redvest](https://github.com/mayurvaid-redvest) made their first contribution in https://github.com/VictoriaMetrics/operator/pull/511

[Changes][v0.27.0]


<a name="v0.26.3"></a>
## [v0.26.3](https://github.com/VictoriaMetrics/operator/releases/tag/v0.26.3) - 26 Jul 2022

### Fixes

* removes breaking changes introduced at v0.26.0. Operator added `docker.io` as container registry prefix and it may break applications, if private repository was configured at spec.repository.image. Now container registry is not set by default.
* alertmanager: removes breaking changes introduced at 0.26.0 release with extraArgs https://github.com/VictoriaMetrics/operator/commit/918595389e62e144c8f5ebae7472bcff62ccef44

[Changes][v0.26.3]


<a name="v0.26.0"></a>
## [v0.26.0](https://github.com/VictoriaMetrics/operator/releases/tag/v0.26.0) - 25 Jul 2022

### Breaking changes

**This release contains breaking changes that was fixed at v0.26.2 release. It's recommended to use it instead of upgrading to v0.26.0**

### Fixes

* security: new alpine image with security fixes https://github.com/VictoriaMetrics/operator/commit/c991b5f315ebb3176b98f5cb00c64430efa0d9c1
* alertmanager: metrics endpoint when routePrefix is configured  https://github.com/VictoriaMetrics/operator/pull/488 Thanks [@blesswinsamuel](https://github.com/blesswinsamuel)
* alertmanager: Automaticly disable high availability mode for 1 replica  in https://github.com/VictoriaMetrics/operator/pull/495. Thanks [@hadesy](https://github.com/hadesy)
* vmalertmanager: fix extraArgs, add two dashes  https://github.com/VictoriaMetrics/operator/pull/503 Thanks [@flokli](https://github.com/flokli)
* vmcluster: disables selectNode arg passing to vmselect with enabled `HPA`. It should prevent vmselect cascade restarts https://github.com/VictoriaMetrics/operator/issues/499
* controllers: changes default rate limiter max delay from 16minutes to 2 minutes. https://github.com/VictoriaMetrics/operator/issues/500
* vmagent: now properly changes size for volumes at persistentMode https://github.com/VictoriaMetrics/operator/commit/81f09af5fd3b96c975cdd7b797d02e442e2d96d0
* prometheus converter: adds some missing fields, bumps version dependecy https://github.com/VictoriaMetrics/operator/commit/35f1c26d98e10db06f561e51ee5ff02b9ad72f9d

### Features

* api/v1beta1/VMUser: adds tokenRef  https://github.com/VictoriaMetrics/operator/pull/489
* api/vmauth: adds host param for ingress https://github.com/VictoriaMetrics/operator/pull/490
* api/vmcluster: reworks expanding for cluster https://github.com/VictoriaMetrics/operator/pull/494
* global setting to override container registry by  in https://github.com/VictoriaMetrics/operator/pull/501 Thanks [@tamcore](https://github.com/tamcore)
* api: new versioned kubernetes client https://github.com/VictoriaMetrics/operator/issues/481
* api: adds `authorization` configuration for scrape targets
* api: adds `headers` fields for custom headers passing to targets https://github.com/VictoriaMetrics/operator/commit/0553b60090e51ec800bdbc3698b16752c6551944
* vmagent: adds `headers` configuration per remote storage urls https://github.com/VictoriaMetrics/operator/commit/e0567210098ad53f9c17cc3e260eaab5f754b2f9
* vmagent: allow configuring multitenant mode for remote storage urls https://github.com/VictoriaMetrics/operator/commit/e0567210098ad53f9c17cc3e260eaab5f754b2f9

### New Contributors

* [@blesswinsamuel](https://github.com/blesswinsamuel) made their first contribution in https://github.com/VictoriaMetrics/operator/pull/488
* [@hadesy](https://github.com/hadesy) made their first contribution in https://github.com/VictoriaMetrics/operator/pull/495
* [@tamcore](https://github.com/tamcore) made their first contribution in https://github.com/VictoriaMetrics/operator/pull/501

[Changes][v0.26.0]


<a name="v0.25.1"></a>
## [v0.25.1](https://github.com/VictoriaMetrics/operator/releases/tag/v0.25.1) - 20 May 2022

### Fixes

- PersistentVolumeClaim creation for StatefulSet https://github.com/VictoriaMetrics/operator/pull/483 Thanks [@cnych](https://github.com/cnych)

[Changes][v0.25.1]


<a name="v0.25.0"></a>
## [v0.25.0](https://github.com/VictoriaMetrics/operator/releases/tag/v0.25.0) - 19 May 2022

### Breaking changes
- **Changes `VMRule` API, now `expr` field can be only `string`, `integer` values are not supported anymore. https://github.com/VictoriaMetrics/operator/commit/f468ae02690e79ed72638f845535d19418b042af**

### Fixes

- PagerDuty config generation https://github.com/VictoriaMetrics/operator/commit/eef8e2eece269d1c64094b2f7cdf69beabaa3739 thanks [@okzheng](https://github.com/okzheng)
- missing `honorTimestamps` for `ServiceMonitor` to `VMServiceScrape` conversion https://github.com/VictoriaMetrics/operator/commit/6728391cc76576fd97571b2efc3bd24c94a4f083 thanks [@gotosre](https://github.com/gotosre)
- PVC volume automatic expansion for `VMCluster` and `VMAlertmanager` https://github.com/VictoriaMetrics/operator/commit/1eac5826b07e7255309b1b9971730e2b79610f85

### Features

- Added `name` field for `VMUser` https://github.com/VictoriaMetrics/operator/issues/472 thanks [@pavan541cs](https://github.com/pavan541cs)
- Added `StatefulMode` for `VMAgent` it allows to use `Statefulset` instead of `Deployment` https://github.com/VictoriaMetrics/operator/issues/219
- Added `Validation Webhook` for `VMRule`, it allows check errors at rules https://github.com/VictoriaMetrics/operator/issues/471
- Added additional metrics for operator `operator_log_messages_total`, `operator_controller_objects_count`, `operator_reconcile_throttled_events_total`, `vm_app_version`, `vm_app_uptime_seconds`, `vm_app_start_timestamp` https://github.com/VictoriaMetrics/operator/commit/b941a42fb6fdfd8ea99ff190e822cb9314efb9d0 https://github.com/VictoriaMetrics/operator/commit/b3c7286e7dc737c46c4d33aa203c0b598a5ef187
- Adds rate limiting for `VMAgent` and `VMAlert` reconcilation https://github.com/VictoriaMetrics/operator/commit/dfb6a14e1193089ba5ab112e0acf4e459aba68b4

### New Contributors
* [@pavan541cs](https://github.com/pavan541cs) made their first contribution in https://github.com/VictoriaMetrics/operator/pull/473
* [@gotosre](https://github.com/gotosre) made their first contribution in https://github.com/VictoriaMetrics/operator/pull/475

[Changes][v0.25.0]


<a name="v0.24.0"></a>
## [v0.24.0](https://github.com/VictoriaMetrics/operator/releases/tag/v0.24.0) - 11 Apr 2022

### Fixes

- Finalizers at UrlRelabelConfig and additionalScrapeConfigs https://github.com/VictoriaMetrics/operator/issues/442
- vmagent config update after scrape objects secret data changes https://github.com/VictoriaMetrics/operator/issues/443
- Log typos https://github.com/VictoriaMetrics/operator/issues/459
- Correctly renders `opsgenia_config` for `VMAlertmanagerConfig` https://github.com/VictoriaMetrics/operator/commit/9128b7f24d5d6d98dcf7abc6f212d57cd39b0e7d thanks [@iyuroch](https://github.com/iyuroch)
- Updates basic image with CVE fix https://github.com/VictoriaMetrics/operator/commit/f4a9e530be6d5ebd6e450085ec807117b05e80a8
- Adds missing finalizer for `VMSingle` deployment https://github.com/VictoriaMetrics/operator/commit/06dada488d629d4d321985e80d14ee04e099bdfd thanks [@lujiajing1126](https://github.com/lujiajing1126)
- `pager_duty` generation for `VMAlertmanagerConfig` https://github.com/VictoriaMetrics/operator/pull/439/files thanks [@okzheng](https://github.com/okzheng)
- `VMServiceScrape` generation for `vminsert`, previously opentsdb-http port could be included into it https://github.com/VictoriaMetrics/operator/issues/420

### Features

- Allows filtering for Converted Prometheus CRD objects https://github.com/VictoriaMetrics/operator/issues/444
- Allows overwriting for default arg params https://github.com/VictoriaMetrics/operator/issues/448
- Allows customization for VMServiceScrape objects generated by operator for it's resources https://github.com/VictoriaMetrics/operator/issues/454 https://github.com/VictoriaMetrics/operator/commit/130e54781e1b193e9e65573df0b76440560db57e  Thanks [@artifactori](https://github.com/artifactori)
- Allows configure `terminationGracePeriodSeconds` for CRD objects  https://github.com/VictoriaMetrics/operator/issues/460
- Allows configure `dnsConfig` for CRD objects https://github.com/VictoriaMetrics/operator/commit/dca0b48a175635cecdaf2fe04ea714eb74eecc79 thanks [@fatsheep9146](https://github.com/fatsheep9146)
- Adds `telegram_configs` for `VMAlertmanagerConfig` https://github.com/VictoriaMetrics/operator/commit/076b7d9665e6ac2979421bd8445083dc08cc32ee
- Allows set retentionPeriod less then 1 month https://github.com/VictoriaMetrics/operator/issues/430

### New Contributors

* [@okzheng](https://github.com/okzheng) made their first contribution in https://github.com/VictoriaMetrics/operator/pull/439
* [@iyuroch](https://github.com/iyuroch) made their first contribution in https://github.com/VictoriaMetrics/operator/pull/464

[Changes][v0.24.0]


<a name="v0.23.3"></a>
## [v0.23.3](https://github.com/VictoriaMetrics/operator/releases/tag/v0.23.3) - 21 Feb 2022

### Fixes

- fixes retention period for VMSingle and VMCluster, allows to set retentionPeriod lower than 1 month https://github.com/VictoriaMetrics/operator/issues/430

### Features

- allows to control max and min scrape interval for `VMAgent`'s targets with `minScrapeInterval` and `maxScrapeInterval` https://github.com/VictoriaMetrics/operator/commit/3d8183205bef78e877b4f54d7892c4bad47b3971

[Changes][v0.23.3]


<a name="v0.23.2"></a>
## [v0.23.2](https://github.com/VictoriaMetrics/operator/releases/tag/v0.23.2) - 14 Feb 2022

### Fixes

- fixed issue with parsing of kubernetes server version https://github.com/VictoriaMetrics/operator/issues/428

[Changes][v0.23.2]


<a name="v0.23.1"></a>
## [v0.23.1](https://github.com/VictoriaMetrics/operator/releases/tag/v0.23.1) - 10 Feb 2022

### Fixes

- issue with incorrect vmservicescrape created for vminsert https://github.com/VictoriaMetrics/operator/issues/420

[Changes][v0.23.1]


<a name="v0.23.0"></a>
## [v0.23.0](https://github.com/VictoriaMetrics/operator/releases/tag/v0.23.0) - 09 Feb 2022

### Breaking changes

- **job name label was changed, new prefix added with CRD type - probe, podScrape,serviceScrape, nodeScrape and staticScrape**

### Fixes

- fixes job name label with CRD type prefix, it must prevent possible job names collision https://github.com/VictoriaMetrics/operator/commit/3efe28b2de32485aa889118c63093adb291a82ff thanks [@tommy351](https://github.com/tommy351)
- fixes bearerToken usage for VMAgent remoteWriteSpec https://github.com/VictoriaMetrics/operator/issues/422 thanks [@artifactori](https://github.com/artifactori)

### Features

- check kubernetes api server version for deprecated objects and use proper API for it. First of all it's related with `PodSecurityPolicy`  and `PodDisruptionBudget` https://github.com/VictoriaMetrics/operator/commit/5a64f6c01d535f5500a9d9a81ac851f9f12d547a

[Changes][v0.23.0]


<a name="v0.22.1"></a>
## [v0.22.1](https://github.com/VictoriaMetrics/operator/releases/tag/v0.22.1) - 21 Jan 2022

### Fixes

- fixes CSV configuration for operator-hub. It allows to launch operator in single-namespace mode https://github.com/VictoriaMetrics/operator/commit/94c7466224bff664552bae4424a54a036d72886b
- fixes annotations merge for deployments, it should fix endless reconcile loop https://github.com/VictoriaMetrics/operator/commit/7d26398ac3303f6684dd01ae12e376b05dd16ac8

### Features

- bumps VictoriaMetrics appllications versions to the v1.72.0 https://github.com/VictoriaMetrics/operator/commit/de289af8af8472e5299fc6ff6e99749b58012edd

[Changes][v0.22.1]


<a name="v0.22.0"></a>
## [v0.22.0](https://github.com/VictoriaMetrics/operator/releases/tag/v0.22.0) - 26 Dec 2021

### Fixes

- fixes regression for VMAlert rules selector https://github.com/VictoriaMetrics/operator/issues/394
- fixes build for go 1.17. Removed unneeded deps, upgraded lib versions https://github.com/VictoriaMetrics/operator/issues/392
- fixes docs example https://github.com/VictoriaMetrics/operator/issues/391

### Features

- moves operator API objects into separate go package. It allows to use operator API without import whole operator package. https://github.com/VictoriaMetrics/operator/commit/9fec1898617ba9f73c6c6c78cdebc1535514e263
- allows to set `rollingUpdateStrategy` for statefullsets. With optional `rollingUpdateStrategy: rollingUpdate` operator uses kubernetes controller-manager updates for statefulsets, instead of own implementation. Allows kubectl rollout restart command for deployments and statefulsets https://github.com/VictoriaMetrics/operator/issues/389
- allows to disable namespace label matcher for VMAlertmanager with global option `disableNamespaceMatcher` https://github.com/VictoriaMetrics/operator/issues/390

[Changes][v0.22.0]


<a name="v0.21.0"></a>
## [v0.21.0](https://github.com/VictoriaMetrics/operator/releases/tag/v0.21.0) - 30 Nov 2021

### Breaking changes

- **Rollback changes for default behavior for CR selectors, such as serviceScrapeSelector at vmagent.spec. With new option `spec.selectAllByDefault: true` default behavior changes for select all on nil (as was at 0.20 version). https://github.com/VictoriaMetrics/operator/issues/383**
- **moves `ingress` api to `networking/v1` for `VMAuth`, minimal kubernetes supported version for `VMAuth` 1.19 https://github.com/VictoriaMetrics/operator/commit/2c6f81eb91452a7672907aa25acd392ef0777941**

### Fixes

- removes HPA from cache watch, it must remove errors at cluster without such api https://github.com/VictoriaMetrics/operator/commit/04bab9c486babed100522ec12fce3967e4dd5a13
- labels and annotations update for auto-generated serviceScrape components.
- typos at quick-start https://github.com/VictoriaMetrics/operator/commit/e411cfe75b4ff3d57fd532e12c901eda5934645c thanks [@marcbachmann](https://github.com/marcbachmann)

### Features

- Adds alertmanager service scrape auto generation https://github.com/VictoriaMetrics/operator/issues/385 thanks [@FRosner](https://github.com/FRosner)
- Auto-add routing for vminsert and vmselect CRD components for `VMUser` https://github.com/VictoriaMetrics/operator/issues/379
- Updates docs for `VMAuth`https://github.com/VictoriaMetrics/operator/blob/master/docs/auth.md
- Allows changing default disk space usage for `VMAgent` https://github.com/VictoriaMetrics/operator/pull/381 thanks [@arctan90](https://github.com/arctan90)
- Adds Arch labels for clusterversion template https://github.com/VictoriaMetrics/operator/commit/9e89c3b2459fb85faa8e973fa1f1558d924000f3 thanks [@yselkowitz](https://github.com/yselkowitz)
- improves docs and fixes typos https://github.com/VictoriaMetrics/operator/commit/ae248dcb352a092d9f9caee87454b1ad25650a4c thanks [@flokli](https://github.com/flokli)

[Changes][v0.21.0]


<a name="v0.20.3"></a>
## [v0.20.3](https://github.com/VictoriaMetrics/operator/releases/tag/v0.20.3) - 10 Nov 2021

#### Fixes

- changes v1.SecretKeySelector value for pointer, it should help mitigate null error for v1.SecretKeySelector.Key https://github.com/VictoriaMetrics/operator/issues/365
- Fixes `VMAlertmanagerConfig` - some configurations didn't add `send_resolved` option properly to the configration. https://github.com/VictoriaMetrics/operator/commit/6ee75053a4af2a163619908cd10ba4ec051755ab

[Changes][v0.20.3]


<a name="v0.20.2"></a>
## [v0.20.2](https://github.com/VictoriaMetrics/operator/releases/tag/v0.20.2) - 07 Nov 2021

#### Fixes

- regression at statefulset update process https://github.com/VictoriaMetrics/operator/issues/366
- adds nullable option for v1.SecretKeySelector https://github.com/VictoriaMetrics/operator/issues/365

[Changes][v0.20.2]


<a name="v0.20.1"></a>
## [v0.20.1](https://github.com/VictoriaMetrics/operator/releases/tag/v0.20.1) - 28 Oct 2021

#### Fixes

- regression at alertmanager config generation https://github.com/VictoriaMetrics/operator/commit/0f4368be57b2ccb2fbaebe9ce5fb4394299d89b3

[Changes][v0.20.1]


<a name="v0.20.0"></a>
## [v0.20.0](https://github.com/VictoriaMetrics/operator/releases/tag/v0.20.0) - 28 Oct 2021

### Breaking changes

- **changes default behavior for CR selectors, such serviceScrapeSelector at vmagent.spec. Now it select all targets if is missing https://github.com/VictoriaMetrics/operator/commit/519e89b457576099288af2ea135878f6da25b567 See more at docs https://github.com/VictoriaMetrics/operator/blob/master/docs/quick-start.md#object-selectors**
- **operator doesn't add cluster domain name for in-cluster communication, now its empty value. It should resolve issue with using operator at clusters with custom k8s domain https://github.com/VictoriaMetrics/operator/issues/354 thanks [@flokli](https://github.com/flokli)**

### Features

- adds ability to set custom headers to the `VMUser` target ref https://github.com/VictoriaMetrics/operator/issues/360

### Fixes

- bearer token at staticScrape https://github.com/VictoriaMetrics/operator/issues/357 thanks [@addreas](https://github.com/addreas)
- path for the backups at vmcluster https://github.com/VictoriaMetrics/operator/issues/349
- possible race condition for the cluster backups, now operator adds storage node name into backup path https://github.com/VictoriaMetrics/operator/issues/349
- secret finalizer deletion for vmagent https://github.com/VictoriaMetrics/operator/issues/343
- probes for vmagent https://github.com/VictoriaMetrics/operator/commit/f6de9c5774be0a5cd797c145553579e2e76a8df7
- alertmanagerConfiguration build for slack https://github.com/VictoriaMetrics/operator/issues/339

[Changes][v0.20.0]


<a name="v0.19.1"></a>
## [v0.19.1](https://github.com/VictoriaMetrics/operator/releases/tag/v0.19.1) - 28 Sep 2021

### Fixes

- Regression at `VMStaticScrape` - basic auth was incorrectly handled https://github.com/VictoriaMetrics/operator/issues/337
- Convesion from `PodMonitor` to `VMPodScrape` https://github.com/VictoriaMetrics/operator/issues/335

[Changes][v0.19.1]


<a name="v0.19.0"></a>
## [v0.19.0](https://github.com/VictoriaMetrics/operator/releases/tag/v0.19.0) - 24 Sep 2021

### Features

- Adds single-namespace mode for operator https://github.com/VictoriaMetrics/operator/issues/239 Thanks [@g7r](https://github.com/g7r)
- improves e2e tests thanks [@g7r](https://github.com/g7r)
- Adds `VMAlert` `Notifier` service discovery  https://github.com/VictoriaMetrics/operator/pull/334
- Updates `VMRule` - now it can use `vmalert` specific features https://github.com/VictoriaMetrics/operator/pull/331
- Disables client caching for `Pod`, `Deployment` and `Statefulset`, it should reduce memory consumption https://github.com/VictoriaMetrics/operator/commit/9cfea5d091f072d1a0c6f8115a5e7652b94c6536

### Fixes

- fixes psp rolebinding for operator https://github.com/VictoriaMetrics/operator/issues/323
- fixes `VMAgent` reconciliation loop https://github.com/VictoriaMetrics/operator/issues/325 Thanks [@silverlyra](https://github.com/silverlyra)

[Changes][v0.19.0]


<a name="v0.18.2"></a>
## [v0.18.2](https://github.com/VictoriaMetrics/operator/releases/tag/v0.18.2) - 03 Sep 2021

### Fixes

- Fixes regression at CRD generation https://github.com/VictoriaMetrics/operator/issues/321 https://github.com/VictoriaMetrics/helm-charts/issues/199

[Changes][v0.18.2]


<a name="v0.18.1"></a>
## [v0.18.1](https://github.com/VictoriaMetrics/operator/releases/tag/v0.18.1) - 30 Aug 2021

### Fixes

- Fixes regression at CRD generation https://github.com/VictoriaMetrics/operator/issues/316 Thanks [@Cosrider](https://github.com/Cosrider)

[Changes][v0.18.1]


<a name="v0.18.0"></a>
## [v0.18.0](https://github.com/VictoriaMetrics/operator/releases/tag/v0.18.0) - 24 Aug 2021

### Deprecations

- **Deprecates `apiextensions.k8s.io/v1beta1` API for CRD. Its still available at legacy mode.**

### Features

- Adds OAuth2 configuration for `VMagent`s remoteWrites and scrape endpoints
- Adds `TLSConfig` for `VMProbes`
- Major API update for `VMServiceScrape`, `VMPodScrape`, `VMProbe`, `VMStaticScrape` and `VMNodeScrape`:
- adds missing config params (sampleLimit and etc)
- Adds new config options `vm_scrape_params` https://github.com/VictoriaMetrics/operator/issues/303
- Adds proxyAuth, that allows to authenticate proxy requests https://docs.victoriametrics.com/vmagent.html#scraping-targets-via-a-proxy
- Adds OAuth2 support.
- Adds `apiextensions.k8s.io/v1` `CRD` generation, `v1beta1` is now legacy https://github.com/VictoriaMetrics/operator/issues/291
- Adds new `CRD` `VMAlertmanagerConfig`, it supports only v0.22 `alertmanager` version or above https://github.com/VictoriaMetrics/operator/issues/188
- Makes `spec.selector` optional for `VMPodScrape` and `VMServiceScrape` https://github.com/VictoriaMetrics/operator/issues/307
- Bumps alpine image for `3.14.1` - it should fixes security issues.
- Adds more unit tests and fixes some bugs

### Fixes

- Fixes bug for incorrect finalizer remove https://github.com/VictoriaMetrics/operator/issues/302

[Changes][v0.18.0]


<a name="v0.17.2"></a>
## [v0.17.2](https://github.com/VictoriaMetrics/operator/releases/tag/v0.17.2) - 31 Jul 2021

### Features

- Updated docs.

### Fixes

- fixes vmauth default version
- fixes HPA deletion https://github.com/VictoriaMetrics/operator/issues/296
- fixes VMAlert datasource TlsConfig https://github.com/VictoriaMetrics/operator/issues/298
- fixes VMUser target_path_suffix typo at tags.

[Changes][v0.17.2]


<a name="v0.17.1"></a>
## [v0.17.1](https://github.com/VictoriaMetrics/operator/releases/tag/v0.17.1) - 28 Jul 2021

### Features

- Updated default versions for vm apps to v1.63.0 version
- Updated docs.

[Changes][v0.17.1]


<a name="v0.17.0"></a>
## [v0.17.0](https://github.com/VictoriaMetrics/operator/releases/tag/v0.17.0) - 27 Jul 2021

### Features

- Changes `VMAuth` config generation, now its possible to add `target_path_suffix` with optional query params https://github.com/VictoriaMetrics/operator/issues/245
- Changes `VMAuth` config generation - in case of `/` it can generate simple config without url_map and regexp https://github.com/VictoriaMetrics/operator/commit/5dcd998b1814b26f75e3f6b5a38f8c3ee20552ec
- Reworks `annotations` merge  https://github.com/VictoriaMetrics/operator/commit/90ae15e300bff68b9140e65819b2a5e1e972b9a0

### Fixes

- Reduces memory usage - coz of improper label selectors and cache usage operator consumed a lot of memory https://github.com/VictoriaMetrics/operator/issues/285
- Fixes VMAlert default image tag typo https://github.com/VictoriaMetrics/operator/issues/287
- Fixes logging configuration https://github.com/VictoriaMetrics/operator/issues/281
- Fixes new config reloader watch logic: https://github.com/VictoriaMetrics/operator/commit/35cadb04b828238ffdec67b3fd1ae7430543055d
- Fixes `VMServiceScrape` for `VMAgent` https://github.com/VictoriaMetrics/operator/commit/7bbbf2cd0557260b419e188b72a001572f848e35

[Changes][v0.17.0]


<a name="v0.16.0"></a>
## [v0.16.0](https://github.com/VictoriaMetrics/operator/releases/tag/v0.16.0) - 11 Jul 2021

### Breaking Changes

- Changes `VMAgent` `RemoteWriteSpec` - some options were moved to `RemoteWriteSettings` https://github.com/VictoriaMetrics/operator/pull/273

### Features
- Adds experimental config-reloader implementation, it should help mitigate long configuration sync. It can be enabled with envvar `VM_USECUSTOMCONFIGRELOADER=true`  https://github.com/VictoriaMetrics/operator/issues/124
- Reduces load on kubernetes apiserver for `VMPodScrape` resources https://github.com/VictoriaMetrics/operator/pull/267 thanks [@fatsheep9146](https://github.com/fatsheep9146)
- Adds `/debug/pprof` handler at `0.0.0.0:8435` http server.

### Fixes

- Fixes Tls ingress for `VMAuth` https://github.com/VictoriaMetrics/operator/pull/270
- Fixes endless loop for service account reconciliation https://github.com/VictoriaMetrics/operator/issues/277
- Fixes `VMAlertmanager` update process https://github.com/VictoriaMetrics/operator/issues/271
- Fixes ownership for `ArgoCD` based deployments - https://github.com/VictoriaMetrics/operator/issues/255
- Fixes doc typos https://github.com/VictoriaMetrics/operator/pull/269 thanks [@zasdaym](https://github.com/zasdaym)

[Changes][v0.16.0]


<a name="v0.15.2"></a>
## [v0.15.2](https://github.com/VictoriaMetrics/operator/releases/tag/v0.15.2) - 17 Jun 2021

### Features

- reduced CRD size, it should fix operator-hub deployment
- updated lib versions.
- updated docs.

[Changes][v0.15.2]


<a name="v0.15.1"></a>
## [v0.15.1](https://github.com/VictoriaMetrics/operator/releases/tag/v0.15.1) - 16 Jun 2021

### Fixes

- Fixed panic at `VMCluster` https://github.com/VictoriaMetrics/operator/issues/264

[Changes][v0.15.1]


<a name="v0.15.0"></a>
## [v0.15.0](https://github.com/VictoriaMetrics/operator/releases/tag/v0.15.0) - 14 Jun 2021

### Features

- Adds nodeSelector to all CRD Objects https://github.com/VictoriaMetrics/operator/issues/254
- Adds HPA for `vminsert` and `vmselect` https://github.com/VictoriaMetrics/operator/issues/247
- Adds new CRD resources - `VMAuth` and `VMUser` https://github.com/VictoriaMetrics/operator/issues/245
- Adds hostPath support with ability to override `storageDataPath` setting https://github.com/VictoriaMetrics/operator/issues/240

### Fixes

- Adds prometheus-config-reloader version check and updates its version https://github.com/VictoriaMetrics/operator/issues/259
- Adds ownerReference to ServiceAccounts, it should mitigate ArgoCD issue https://github.com/VictoriaMetrics/operator/issues/255
- Fixes cluster status update process https://github.com/VictoriaMetrics/operator/issues/253
- Fixes `VMAlertmanager` config generation https://github.com/VictoriaMetrics/operator/issues/244

[Changes][v0.15.0]


<a name="v0.14.2"></a>
## [v0.14.2](https://github.com/VictoriaMetrics/operator/releases/tag/v0.14.2) - 26 Apr 2021

### Fixes

- fixes insertPorts type for `VMCluster`

[Changes][v0.14.2]


<a name="v0.14.1"></a>
## [v0.14.1](https://github.com/VictoriaMetrics/operator/releases/tag/v0.14.1) - 22 Apr 2021

### Fixes

- fixes missing args for inline relabel configs.

[Changes][v0.14.1]


<a name="v0.14.0"></a>
## [v0.14.0](https://github.com/VictoriaMetrics/operator/releases/tag/v0.14.0) - 22 Apr 2021

### Fixes

- fixes incorrect tlsConfig handling for vmalert https://github.com/VictoriaMetrics/operator/issues/224
- fixes config sync for relabeling https://github.com/VictoriaMetrics/operator/issues/222

### Features

- improves statefulset rolling update https://github.com/VictoriaMetrics/operator/issues/217
- adds ability to remove vmstorage from cluster routing https://github.com/VictoriaMetrics/operator/issues/218
- adds `inlineRelabelConfig` and `inlineUrlRelabelConfig` for vmagent, it allows to define relabeling rules directly at vmagent CR https://github.com/VictoriaMetrics/operator/issues/154
- adds `inlineScrapeConfig` https://github.com/VictoriaMetrics/operator/pull/230/files
- adds new RBAC permissions for `vmagent`, it should help to monitor `openshift` cluster correctly https://github.com/VictoriaMetrics/operator/issues/229

[Changes][v0.14.0]


<a name="v0.13.1"></a>
## [v0.13.1](https://github.com/VictoriaMetrics/operator/releases/tag/v0.13.1) - 13 Apr 2021

### Fixes

- fixes operator role - added missing permission.
- fixes operator crash and improper tlsConfig build https://github.com/VictoriaMetrics/operator/issues/215

[Changes][v0.13.1]


<a name="v0.13.0"></a>
## [v0.13.0](https://github.com/VictoriaMetrics/operator/releases/tag/v0.13.0) - 09 Apr 2021

### Fixes

- storage resize detection https://github.com/VictoriaMetrics/operator/pull/211 thanks [@lujiajing1126](https://github.com/lujiajing1126)
- vmagent rbac role  https://github.com/VictoriaMetrics/operator/pull/213 thanks [@viperstars](https://github.com/viperstars)
- fixes CRD for kubernetes version less then 1.16 https://github.com/VictoriaMetrics/operator/pull/210

### Features

- adds probes customization via CRD https://github.com/VictoriaMetrics/operator/pull/204 thanks [@preved911](https://github.com/preved911)

[Changes][v0.13.0]


<a name="v0.12.2"></a>
## [v0.12.2](https://github.com/VictoriaMetrics/operator/releases/tag/v0.12.2) - 31 Mar 2021

### Fixes

- fixes serviceAccount update https://github.com/VictoriaMetrics/operator/issues/207

[Changes][v0.12.2]


<a name="v0.12.1"></a>
## [v0.12.1](https://github.com/VictoriaMetrics/operator/releases/tag/v0.12.1) - 30 Mar 2021

### Fixes

- removes liveness probe from vmstorage and `VMSingle` https://github.com/VictoriaMetrics/VictoriaMetrics/issues/1158
- fixes update process for `VMCluster` and `VMAlertmanager`

[Changes][v0.12.1]


<a name="v0.12.0"></a>
## [v0.12.0](https://github.com/VictoriaMetrics/operator/releases/tag/v0.12.0) - 29 Mar 2021

### Breaking changes

- operator automatically resizes `PVC` and recreates `StatefulSet` for `VMCluster` components if needed, be careful with upgrade, if you are manually edited  `PVC` size. In common cases, it must be safe.

### Features

- Adds scraping sharding for `VMAgent`  https://github.com/VictoriaMetrics/operator/issues/177
- Adds pvc resizing for `VMCluster` and `VMAletermanager`, it also allows to change storage params https://github.com/VictoriaMetrics/operator/issues/161
- Adds `PodDisruptionBudget` for `VMAgent`, `VMCluster`, `VMAlert` and `VMAlertmanager` https://github.com/VictoriaMetrics/operator/issues/191 Thanks [@umezawatakeshi](https://github.com/umezawatakeshi)
- Simplifies `topologySpreadConstraints` configuration https://github.com/VictoriaMetrics/operator/issues/191, thanks [@umezawatakeshi](https://github.com/umezawatakeshi)

### Fixes

- Fixes `VMAlert` `rule` arg - it was unproperly escaped https://github.com/VictoriaMetrics/operator/commit/870f258b324dbaec1e3d0d8739ff2feffc27bf0a
- Fixes `VMProbes`, now it supports relabeling for static targets https://github.com/VictoriaMetrics/operator/commit/b4db7d5128a22d4979d7284e15576322acbc9b4c
- Fixes `VMStaticScrape` - adds `honorLabels` and `honorTimestamps` setting to CRD

[Changes][v0.12.0]


<a name="v0.11.0"></a>
## [v0.11.0](https://github.com/VictoriaMetrics/operator/releases/tag/v0.11.0) - 22 Mar 2021

### Breaking changes

- Adds acceptEULA setting to `VMBackuper`, without it backuper cannot be used. https://github.com/VictoriaMetrics/operator/commit/dc7f9e0f830d1e5f1010e7e96ae99f1932fe549f

### Features

- Adds additional service for all components, its useful for service exposition  https://github.com/VictoriaMetrics/operator/issues/163 thanks [@TinySong](https://github.com/TinySong)

### Fixes

- fixes bug with insert ports.
- minor fixes to examples.

[Changes][v0.11.0]


<a name="v0.10.0"></a>
## [v0.10.0](https://github.com/VictoriaMetrics/operator/releases/tag/v0.10.0) - 14 Mar 2021

### Features

- Added finalizers to objects created by operator. It must fix an issue with resource deletion by controller manager. Note, it requires additional rbac access. https://github.com/VictoriaMetrics/operator/issues/159 https://github.com/VictoriaMetrics/operator/pull/189
- Added new resouce for static targets scrapping - `VMStaticScrape` https://github.com/VictoriaMetrics/operator/issues/155
- Added `unlimited` param for default resources - https://github.com/VictoriaMetrics/operator/issues/181
- Added clusterVersion spec to `VMCluster` it should simplify management https://github.com/VictoriaMetrics/operator/issues/176

### Fixes

- fixes bug with incorrect object reconciliation - labelMatch heuristic was broken.
- fixes race condition on vmagent reconciliation.
- fixes `VMAlertmanager` version parse https://github.com/VictoriaMetrics/operator/pull/179 thanks [@morimoto-cybozu](https://github.com/morimoto-cybozu)
- other little improvements.

[Changes][v0.10.0]


<a name="v0.9.1"></a>
## [v0.9.1](https://github.com/VictoriaMetrics/operator/releases/tag/v0.9.1) - 22 Feb 2021

### Features

- adds externalLabels for vmalert https://github.com/VictoriaMetrics/operator/issues/160

### Fixes

- rbac role namespace.

[Changes][v0.9.1]


<a name="v0.9.0"></a>
## [v0.9.0](https://github.com/VictoriaMetrics/operator/releases/tag/v0.9.0) - 21 Feb 2021

### Features

- adds finalizers to the CRDs, it must prevent deletion by controller manager and clean-up created resources properly. https://github.com/VictoriaMetrics/operator/issues/159

### Fixes

- rbac role https://github.com/VictoriaMetrics/operator/issues/166
- fixes incorrect converter start and race condition.

[Changes][v0.9.0]


<a name="v0.8.0"></a>
## [v0.8.0](https://github.com/VictoriaMetrics/operator/releases/tag/v0.8.0) - 09 Feb 2021

### Features

- adds VMPodScrape basic auth, token and tls connection support https://github.com/VictoriaMetrics/operator/issues/151
- adds `insertPorts` for `VMSingle` and `VMCluster`, it allows to configure ingestion ports for OpenTSDB,Graphite and Influx servers https://github.com/VictoriaMetrics/operator/pull/157

### Fixes

- fixes operator-hub docs broken links.
- fixes panic at vmcluster.

[Changes][v0.8.0]


<a name="v0.7.4"></a>
## [v0.7.4](https://github.com/VictoriaMetrics/operator/releases/tag/v0.7.4) - 25 Jan 2021

### Fixes

- fixed ExtraArgs typo https://github.com/VictoriaMetrics/operator/pull/150 thanks [@jansyk13](https://github.com/jansyk13)

[Changes][v0.7.4]


<a name="v0.7.3"></a>
## [v0.7.3](https://github.com/VictoriaMetrics/operator/releases/tag/v0.7.3) - 20 Jan 2021

### Fixes

- fixed panic at vmcluster https://github.com/VictoriaMetrics/operator/issues/147 thanks [@gideshrp1JL](https://github.com/gideshrp1JL)

[Changes][v0.7.3]


<a name="v0.7.2"></a>
## [v0.7.2](https://github.com/VictoriaMetrics/operator/releases/tag/v0.7.2) - 17 Jan 2021

### Fixes

- serverName for tlsConfig https://github.com/VictoriaMetrics/operator/issues/144
- minScrapeInterval for vmstorage https://github.com/VictoriaMetrics/operator/pull/143 Thansk [@umezawatakeshi](https://github.com/umezawatakeshi)

[Changes][v0.7.2]


<a name="v0.7.1"></a>
## [v0.7.1](https://github.com/VictoriaMetrics/operator/releases/tag/v0.7.1) - 01 Jan 2021

### Fixes

-  `VMAlert` deploy inconsistent update https://github.com/VictoriaMetrics/operator/issues/140

### Features

- adds heuristic for selector match between `VMRule`, `VMNodeScrape`, `VMProbe`, `VMServiceScrape` and `VMPodScrape` and corresponding object - `VMAlert` or `VMAgent. It must speed up reconciliation in case of multi-tenancy.

[Changes][v0.7.1]


<a name="v0.7.0"></a>
## [v0.7.0](https://github.com/VictoriaMetrics/operator/releases/tag/v0.7.0) - 30 Dec 2020

### Fixes

- https://github.com/VictoriaMetrics/operator/pull/133 VMNodeScrape - fixes nodeScrapeNamespaceSelector. Thanks [@umezawatakeshi](https://github.com/umezawatakeshi)
- VMAlert notifiers support per notifier tlsInSecure. Note, you have to upgrade `vmalert` to v1.51 release.
- Removes null Status and creationTimestamp fields for CRDs.
- https://github.com/VictoriaMetrics/operator/issues/132 - fixes behavior if object was deleted.
- minor fixes to samples for operator-hub.

### Features

- https://github.com/VictoriaMetrics/operator/issues/131 adds support for classic relabelConfigs `target_label` and `source_labels`.
- https://github.com/VictoriaMetrics/operator/issues/127 adds `discoveryRole` with `endpoints`, `endpointslices` and `service` options.

[Changes][v0.7.0]


<a name="v0.6.1"></a>
## [v0.6.1](https://github.com/VictoriaMetrics/operator/releases/tag/v0.6.1) - 16 Dec 2020

### Fixes

- VMAlert TLSConfig build was fixed.
- Fixes docs for operator-hub.

[Changes][v0.6.1]


<a name="v0.6.0"></a>
## [v0.6.0](https://github.com/VictoriaMetrics/operator/releases/tag/v0.6.0) - 15 Dec 2020

### Breaking changes:

- `VMAgent` RemoteWriteSpec was changed, now it doesnt support `flushInterval,maxBlockSize,maxDiskUsagePerURL and queues`. Because its global flags at `vmagent`.  Added `remoteWriteSettings` instead with corresponding settings.

### Features

- New CRD type `VMNodeScrape`, it's useful for kubernetes nodes exporters scraping. See details at https://github.com/VictoriaMetrics/operator/issues/125.
- `VMAlert` support multiple notifiers with `notifiers` spec.  See details at https://github.com/VictoriaMetrics/operator/issues/117.
- `VMRule` support `concurrency` for group execution, see detail at vmalert docs  https://github.com/VictoriaMetrics/VictoriaMetrics/tree/master/app/vmalert#groups.

### Fixes

- Updated docs, thanks [@umezawatakeshi](https://github.com/umezawatakeshi)
- Fixes `VMProbe` spec https://github.com/VictoriaMetrics/operator/issues/125
- Fixes remoteWrite.labels

[Changes][v0.6.0]


<a name="v0.5.0"></a>
## [v0.5.0](https://github.com/VictoriaMetrics/operator/releases/tag/v0.5.0) - 04 Dec 2020

### Breaking changes:

- `VMCluster`'s `serviceAccountName` moved from `VMCluster.spec.vm....serviceAccountName` to the root of spec, and now its located at `VMCluster.spec.serviceAccountName`.
- Operator requires additional rbac permissions.

### Features

- PodSecurityPolicy automatically created for each object, with own ServiceAccount, ClusterRole and ClusterRoleBinding. Its possible to use custom PSP. https://github.com/VictoriaMetrics/operator/issues/109
- Adds `VMAgent` rbac auto-creation.
- Adds ServiceAccount auto-creation. Its possible to use custome ServiceAccount instead of default.
- Adds `ownerReferences` for converted resources from `Prometheus-operator` CRDs, https://github.com/VictoriaMetrics/operator/pull/105 thanks [@teqwve](https://github.com/teqwve) .
- Adds `runtimeClassName`, `schedulerName` for all VictoriaMetrics applications.
- Adds `topologySpreadConstraints` for all VictoriaMetrics applications. https://github.com/VictoriaMetrics/operator/issues/107.
- Adds `hostAliases` for `VMAgent` and `VMSingle` applications.

### Fixes

- Fixes rbac for openshift deployment, adds emptyDir for `VMAgent`s persistent queue with 1gb size limit. https://github.com/VictoriaMetrics/operator/issues/106
- Fixes `VMAlert` deployment serviceAccountName.
- Fixes logger levels for operator.
- Fixes labels, now is forbidden to change Selector labels for for all VictoriaMetrics applications. This changes will be ignored.
- Reduces size of CRDs.

[Changes][v0.5.0]


<a name="v0.4.0"></a>
## [v0.4.0](https://github.com/VictoriaMetrics/operator/releases/tag/v0.4.0) - 15 Nov 2020

* Adds `VMRules` de-duplication with annotation https://github.com/VictoriaMetrics/operator/issues/99
* Adds Operator-Hub integration https://github.com/VictoriaMetrics/operator/issues/33
* Fixes deployment `Resource` definition (omit limits/requests if provided only one specification).
* Fixes Volumes mounts https://github.com/VictoriaMetrics/operator/issues/97
* Fixes deployments update loop with extra-args https://github.com/VictoriaMetrics/operator/pull/100 . Thanks [@zhiyin009](https://github.com/zhiyin009)
* Fixes securityContext field https://github.com/VictoriaMetrics/operator/pull/101 . Thanks [@zhiyin009](https://github.com/zhiyin009)
* Fixes `VMAgent` start-up error https://github.com/VictoriaMetrics/VictoriaMetrics/issues/879

[Changes][v0.4.0]


<a name="v0.3.0"></a>
## [v0.3.0](https://github.com/VictoriaMetrics/operator/releases/tag/v0.3.0) - 29 Oct 2020

* adds fast config update for `VMAlert` https://github.com/VictoriaMetrics/operator/issues/86
* adds docker multiarch support
* updates docs and examples https://github.com/VictoriaMetrics/operator/issues/85 thanks [@elmariofredo](https://github.com/elmariofredo)
* fixes env variables usage with applications https://github.com/VictoriaMetrics/operator/issues/89
* fixes prometheus relabel config inconsistency https://github.com/VictoriaMetrics/operator/issues/92
* fixes vmselect args https://github.com/VictoriaMetrics/operator/pull/95 thanks [@zhiyin009](https://github.com/zhiyin009)

[Changes][v0.3.0]


<a name="v0.2.1"></a>
## [v0.2.1](https://github.com/VictoriaMetrics/operator/releases/tag/v0.2.1) - 28 Aug 2020

- [#78](https://github.com/VictoriaMetrics/operator/issues/78) fixed bug with rbac - without access to vmsingles api resource, operator wasn't able to start reconciliation loop.
- [#76](https://github.com/VictoriaMetrics/operator/issues/76) added path prefix support if extraArgs was specified.
- [#71](https://github.com/VictoriaMetrics/operator/issues/71) arm support with cross compilation.

[Changes][v0.2.1]


<a name="v0.2.0"></a>
## [v0.2.0](https://github.com/VictoriaMetrics/operator/releases/tag/v0.2.0) - 23 Aug 2020

- Added VMProbe [#59](https://github.com/VictoriaMetrics/operator/issues/59)
- Fixed various bug with prometheus api objects conversion.
- added annotations for control conversion flow [#68](https://github.com/VictoriaMetrics/operator/issues/68)

[Changes][v0.2.0]


<a name="v0.1.2"></a>
## [v0.1.2](https://github.com/VictoriaMetrics/operator/releases/tag/v0.1.2) - 21 Aug 2020

- [#66](https://github.com/VictoriaMetrics/operator/issues/66) added path replacement for `CAfile`, `Certfile`, `KeyFile`, `BearerTokenFile` at prometheus api converter.
- [#65](https://github.com/VictoriaMetrics/operator/issues/65) fixed tlsConfig logic, now configuration file renders correctly, if empty value for Cert, Ca or KeySecret defined at tlsConf
- minor documentation update

[Changes][v0.1.2]


<a name="v0.1.1"></a>
## [v0.1.1](https://github.com/VictoriaMetrics/operator/releases/tag/v0.1.1) - 18 Aug 2020

- fixed issues with crd patching for 1.18 kubernetes version
- fixed issue with rbac roles
- upgraded go version to 1.15
- upgraded operator-sdk version to 1.0.0

[Changes][v0.1.1]


<a name="v0.1.0"></a>
## [v0.1.0](https://github.com/VictoriaMetrics/operator/releases/tag/v0.1.0) - 12 Aug 2020

Starting point of operator releases
- Documentation update

[Changes][v0.1.0]


<a name="v0.0.6"></a>
## [v0.0.6](https://github.com/VictoriaMetrics/operator/releases/tag/v0.0.6) - 26 Jul 2020

- breaking changes to api (changed group name to operator.victoriametrics.com)
- changed build and release process
- migrated to operator sdk 0.19

[Changes][v0.0.6]


<a name="v0.0.2"></a>
## [v0.0.2](https://github.com/VictoriaMetrics/operator/releases/tag/v0.0.2) - 12 Jun 2020

- fixed panic at vmSingle update
- added support for scraping tls targets with ServiceMonitor TLSConfig

[Changes][v0.0.2]


<a name="v0.0.1"></a>
## [v0.0.1](https://github.com/VictoriaMetrics/operator/releases/tag/v0.0.1) - 06 Jun 2020

it contains basic api objects support:
1) vmAgent
2) vmAlert
3) vmSingle
4) vmAlertmanager

+ prometheus-operator objects:
1) prometheusRule
2) serviceMonitor
3) podMonitor

[Changes][v0.0.1]


[v0.35.1]: https://github.com/VictoriaMetrics/operator/compare/v0.35.0...v0.35.1
[v0.35.0]: https://github.com/VictoriaMetrics/operator/compare/v0.34.1...v0.35.0
[v0.34.1]: https://github.com/VictoriaMetrics/operator/compare/v0.34.0...v0.34.1
[v0.34.0]: https://github.com/VictoriaMetrics/operator/compare/v0.33.0...v0.34.0
[v0.33.0]: https://github.com/VictoriaMetrics/operator/compare/v0.32.1...v0.33.0
[v0.32.1]: https://github.com/VictoriaMetrics/operator/compare/v0.32.0...v0.32.1
[v0.32.0]: https://github.com/VictoriaMetrics/operator/compare/v0.31.0...v0.32.0
[v0.31.0]: https://github.com/VictoriaMetrics/operator/compare/v0.30.4...v0.31.0
[v0.30.4]: https://github.com/VictoriaMetrics/operator/compare/v0.30.3...v0.30.4
[v0.30.3]: https://github.com/VictoriaMetrics/operator/compare/v0.30.2...v0.30.3
[v0.30.2]: https://github.com/VictoriaMetrics/operator/compare/v0.30.1...v0.30.2
[v0.30.1]: https://github.com/VictoriaMetrics/operator/compare/v0.30.0...v0.30.1
[v0.30.0]: https://github.com/VictoriaMetrics/operator/compare/v0.29.2...v0.30.0
[v0.29.2]: https://github.com/VictoriaMetrics/operator/compare/v0.29.1...v0.29.2
[v0.29.1]: https://github.com/VictoriaMetrics/operator/compare/v0.29.0...v0.29.1
[v0.29.0]: https://github.com/VictoriaMetrics/operator/compare/v0.28.5...v0.29.0
[v0.28.5]: https://github.com/VictoriaMetrics/operator/compare/v0.28.4...v0.28.5
[v0.28.4]: https://github.com/VictoriaMetrics/operator/compare/v0.28.3...v0.28.4
[v0.28.3]: https://github.com/VictoriaMetrics/operator/compare/v0.28.2...v0.28.3
[v0.28.2]: https://github.com/VictoriaMetrics/operator/compare/v0.28.1...v0.28.2
[v0.28.1]: https://github.com/VictoriaMetrics/operator/compare/v0.28.0...v0.28.1
[v0.28.0]: https://github.com/VictoriaMetrics/operator/compare/v0.27.2...v0.28.0
[v0.27.2]: https://github.com/VictoriaMetrics/operator/compare/v0.27.1...v0.27.2
[v0.27.1]: https://github.com/VictoriaMetrics/operator/compare/v0.27.0...v0.27.1
[v0.27.0]: https://github.com/VictoriaMetrics/operator/compare/v0.26.3...v0.27.0
[v0.26.3]: https://github.com/VictoriaMetrics/operator/compare/v0.26.0...v0.26.3
[v0.26.0]: https://github.com/VictoriaMetrics/operator/compare/v0.25.1...v0.26.0
[v0.25.1]: https://github.com/VictoriaMetrics/operator/compare/v0.25.0...v0.25.1
[v0.25.0]: https://github.com/VictoriaMetrics/operator/compare/v0.24.0...v0.25.0
[v0.24.0]: https://github.com/VictoriaMetrics/operator/compare/v0.23.3...v0.24.0
[v0.23.3]: https://github.com/VictoriaMetrics/operator/compare/v0.23.2...v0.23.3
[v0.23.2]: https://github.com/VictoriaMetrics/operator/compare/v0.23.1...v0.23.2
[v0.23.1]: https://github.com/VictoriaMetrics/operator/compare/v0.23.0...v0.23.1
[v0.23.0]: https://github.com/VictoriaMetrics/operator/compare/v0.22.1...v0.23.0
[v0.22.1]: https://github.com/VictoriaMetrics/operator/compare/v0.22.0...v0.22.1
[v0.22.0]: https://github.com/VictoriaMetrics/operator/compare/v0.21.0...v0.22.0
[v0.21.0]: https://github.com/VictoriaMetrics/operator/compare/v0.20.3...v0.21.0
[v0.20.3]: https://github.com/VictoriaMetrics/operator/compare/v0.20.2...v0.20.3
[v0.20.2]: https://github.com/VictoriaMetrics/operator/compare/v0.20.1...v0.20.2
[v0.20.1]: https://github.com/VictoriaMetrics/operator/compare/v0.20.0...v0.20.1
[v0.20.0]: https://github.com/VictoriaMetrics/operator/compare/v0.19.1...v0.20.0
[v0.19.1]: https://github.com/VictoriaMetrics/operator/compare/v0.19.0...v0.19.1
[v0.19.0]: https://github.com/VictoriaMetrics/operator/compare/v0.18.2...v0.19.0
[v0.18.2]: https://github.com/VictoriaMetrics/operator/compare/v0.18.1...v0.18.2
[v0.18.1]: https://github.com/VictoriaMetrics/operator/compare/v0.18.0...v0.18.1
[v0.18.0]: https://github.com/VictoriaMetrics/operator/compare/v0.17.2...v0.18.0
[v0.17.2]: https://github.com/VictoriaMetrics/operator/compare/v0.17.1...v0.17.2
[v0.17.1]: https://github.com/VictoriaMetrics/operator/compare/v0.17.0...v0.17.1
[v0.17.0]: https://github.com/VictoriaMetrics/operator/compare/v0.16.0...v0.17.0
[v0.16.0]: https://github.com/VictoriaMetrics/operator/compare/v0.15.2...v0.16.0
[v0.15.2]: https://github.com/VictoriaMetrics/operator/compare/v0.15.1...v0.15.2
[v0.15.1]: https://github.com/VictoriaMetrics/operator/compare/v0.15.0...v0.15.1
[v0.15.0]: https://github.com/VictoriaMetrics/operator/compare/v0.14.2...v0.15.0
[v0.14.2]: https://github.com/VictoriaMetrics/operator/compare/v0.14.1...v0.14.2
[v0.14.1]: https://github.com/VictoriaMetrics/operator/compare/v0.14.0...v0.14.1
[v0.14.0]: https://github.com/VictoriaMetrics/operator/compare/v0.13.1...v0.14.0
[v0.13.1]: https://github.com/VictoriaMetrics/operator/compare/v0.13.0...v0.13.1
[v0.13.0]: https://github.com/VictoriaMetrics/operator/compare/v0.12.2...v0.13.0
[v0.12.2]: https://github.com/VictoriaMetrics/operator/compare/v0.12.1...v0.12.2
[v0.12.1]: https://github.com/VictoriaMetrics/operator/compare/v0.12.0...v0.12.1
[v0.12.0]: https://github.com/VictoriaMetrics/operator/compare/v0.11.0...v0.12.0
[v0.11.0]: https://github.com/VictoriaMetrics/operator/compare/v0.10.0...v0.11.0
[v0.10.0]: https://github.com/VictoriaMetrics/operator/compare/v0.9.1...v0.10.0
[v0.9.1]: https://github.com/VictoriaMetrics/operator/compare/v0.9.0...v0.9.1
[v0.9.0]: https://github.com/VictoriaMetrics/operator/compare/v0.8.0...v0.9.0
[v0.8.0]: https://github.com/VictoriaMetrics/operator/compare/v0.7.4...v0.8.0
[v0.7.4]: https://github.com/VictoriaMetrics/operator/compare/v0.7.3...v0.7.4
[v0.7.3]: https://github.com/VictoriaMetrics/operator/compare/v0.7.2...v0.7.3
[v0.7.2]: https://github.com/VictoriaMetrics/operator/compare/v0.7.1...v0.7.2
[v0.7.1]: https://github.com/VictoriaMetrics/operator/compare/v0.7.0...v0.7.1
[v0.7.0]: https://github.com/VictoriaMetrics/operator/compare/v0.6.1...v0.7.0
[v0.6.1]: https://github.com/VictoriaMetrics/operator/compare/v0.6.0...v0.6.1
[v0.6.0]: https://github.com/VictoriaMetrics/operator/compare/v0.5.0...v0.6.0
[v0.5.0]: https://github.com/VictoriaMetrics/operator/compare/v0.4.0...v0.5.0
[v0.4.0]: https://github.com/VictoriaMetrics/operator/compare/v0.3.0...v0.4.0
[v0.3.0]: https://github.com/VictoriaMetrics/operator/compare/v0.2.1...v0.3.0
[v0.2.1]: https://github.com/VictoriaMetrics/operator/compare/v0.2.0...v0.2.1
[v0.2.0]: https://github.com/VictoriaMetrics/operator/compare/v0.1.2...v0.2.0
[v0.1.2]: https://github.com/VictoriaMetrics/operator/compare/v0.1.1...v0.1.2
[v0.1.1]: https://github.com/VictoriaMetrics/operator/compare/v0.1.0...v0.1.1
[v0.1.0]: https://github.com/VictoriaMetrics/operator/compare/v0.0.6...v0.1.0
[v0.0.6]: https://github.com/VictoriaMetrics/operator/compare/v0.0.2...v0.0.6
[v0.0.2]: https://github.com/VictoriaMetrics/operator/compare/v0.0.1...v0.0.2
[v0.0.1]: https://github.com/VictoriaMetrics/operator/tree/v0.0.1<|MERGE_RESOLUTION|>--- conflicted
+++ resolved
@@ -20,11 +20,8 @@
 - [operator](./README.md): remove finalizer for child objects with non-empty `DeletetionTimestamp`.  See this [issue](https://github.com/VictoriaMetrics/operator/issues/953) for details.
 - [operator](./README.md): skip storageClass check if there is no PVC size change. See this [issue](https://github.com/VictoriaMetrics/operator/issues/957) for details.
 - [vmauth](./api.md#vmauth): fix url when default http port is changed in targetRef. See this [issue](https://github.com/VictoriaMetrics/operator/issues/960) for details.
-<<<<<<< HEAD
+- [vmauth](./api.html#vmauth): fix deployment when custom reloader is used. See [this pull request](https://github.com/VictoriaMetrics/operator/pull/964).
 - [prometheus-converter](./README.md): removed dependence on getting the list of API resources for all API groups in the cluster (including those that are not used by the operator). Now API resources are requested only for the required groups (monitoring.coreos.com/*).
-=======
-- [vmauth](./api.html#vmauth): fix deployment when custom reloader is used. See [this pull request](https://github.com/VictoriaMetrics/operator/pull/964).
->>>>>>> cf753a61
 
 ## [v0.44.0](https://github.com/VictoriaMetrics/operator/releases/tag/v0.44.0) - 9 May 2024
 
