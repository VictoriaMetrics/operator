version: "2"
run:
  allow-parallel-runners: true
linters:
  default: none
  enable:
    - copyloopvar
    - dupl
    - ginkgolinter
    - govet
    - ineffassign
    - misspell
    - staticcheck
    - unconvert
    - unparam
    - unused
    - importas
    - gocritic
  exclusions:
    generated: lax
    rules:
      - linters:
          - lll
        path: api/*
      - linters:
          - dupl
          - lll
        path: internal/*
    paths:
      - third_party$
      - builtin$
      - examples$
  settings:
    importas:
      no-unaliased: true
      alias:
        - pkg: github.com/VictoriaMetrics/operator/api/operator/v1beta1
          alias: vmv1beta1
        - pkg: github.com/VictoriaMetrics/operator/api/operator/v1
          alias: vmv1
        - pkg: k8s.io/api/core/v1
          alias: corev1
        - pkg: k8s.io/apimachinery/pkg/apis/meta/v1
          alias: metav1
        - pkg: k8s.io/api/apps/v1
          alias: appsv1
        - pkg: k8s.io/api/autoscaling/v2"
          alias: autoscalingv2
        - pkg: k8s.io/apimachinery/pkg/api/errors
          alias: k8serrors
<<<<<<< HEAD
        - pkg: sigs.k8s.io/gateway-api/apis/v1
          alias: gwapiv1
=======
        - pkg: k8s.io/api/networking/v1
          alias: networkingv1
>>>>>>> 3919e6aa
formatters:
  enable:
    - gofmt
    - goimports
    - gci
  exclusions:
    generated: lax
    paths:
      - third_party$
      - builtin$
      - examples$
  settings:
    gci:
      sections:
        - standard
        - default
        - prefix(github.com/VictoriaMetrics/operator)<|MERGE_RESOLUTION|>--- conflicted
+++ resolved
@@ -48,13 +48,10 @@
           alias: autoscalingv2
         - pkg: k8s.io/apimachinery/pkg/api/errors
           alias: k8serrors
-<<<<<<< HEAD
         - pkg: sigs.k8s.io/gateway-api/apis/v1
           alias: gwapiv1
-=======
         - pkg: k8s.io/api/networking/v1
           alias: networkingv1
->>>>>>> 3919e6aa
 formatters:
   enable:
     - gofmt
