--- conflicted
+++ resolved
@@ -7,11 +7,8 @@
 	"github.com/stretchr/testify/assert"
 	"gopkg.in/yaml.v2"
 	corev1 "k8s.io/api/core/v1"
-<<<<<<< HEAD
 	apiextensionsv1 "k8s.io/apiextensions-apiserver/pkg/apis/apiextensions/v1"
-=======
 	networkingv1 "k8s.io/api/networking/v1"
->>>>>>> 3919e6aa
 	metav1 "k8s.io/apimachinery/pkg/apis/meta/v1"
 	"k8s.io/apimachinery/pkg/runtime"
 	"k8s.io/utils/ptr"
@@ -52,7 +49,6 @@
 				Namespace: "default",
 			},
 		},
-<<<<<<< HEAD
 		{
 			name: "simple-with-httproute",
 			args: args{
@@ -143,7 +139,6 @@
 									Name: "external-cfg",
 								},
 							},
-=======
 		c: config.MustGetBaseConfig(),
 		predefinedObjects: []runtime.Object{
 			k8stools.NewReadyDeployment("vmauth-test", "default"),
@@ -162,7 +157,6 @@
 					SecretRef: &corev1.SecretKeySelector{
 						LocalObjectReference: corev1.LocalObjectReference{
 							Name: "external-cfg",
->>>>>>> 3919e6aa
 						},
 					},
 				},
