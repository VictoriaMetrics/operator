--- conflicted
+++ resolved
@@ -12,10 +12,6 @@
 	ep *victoriametricsv1beta1.TargetEndpoint,
 	i int,
 	ssCache *scrapesSecretsCache,
-<<<<<<< HEAD
-=======
-	bearerTokens map[string]BearerToken,
->>>>>>> dde735f1
 	overrideHonorLabels, overrideHonorTimestamps bool,
 	enforcedNamespaceLabel string,
 ) yaml.MapSlice {
@@ -76,7 +72,6 @@
 		}
 	}
 	if ep.BasicAuth != nil {
-<<<<<<< HEAD
 		var bac yaml.MapSlice
 		if s, ok := ssCache.baSecrets[m.AsMapKey(i)]; ok {
 			bac = append(bac,
@@ -89,15 +84,6 @@
 		}
 		if len(bac) > 0 {
 			cfg = append(cfg, yaml.MapItem{Key: "basic_auth", Value: bac})
-=======
-		if s, ok := ssCache.baSecrets[m.AsKey(i)]; ok {
-			cfg = append(cfg, yaml.MapItem{
-				Key: "basic_auth", Value: yaml.MapSlice{
-					{Key: "username", Value: s.username},
-					{Key: "password", Value: s.password},
-				},
-			})
->>>>>>> dde735f1
 		}
 	}
 
@@ -138,13 +124,8 @@
 		cfg = append(cfg, yaml.MapItem{Key: "metric_relabel_configs", Value: metricRelabelings})
 	}
 
-<<<<<<< HEAD
 	cfg = append(cfg, buildVMScrapeParams(m.Namespace, m.AsProxyKey(i), ep.VMScrapeParams, ssCache)...)
-=======
-	cfg = addTLStoYaml(cfg, m.Namespace, ep.TLSConfig)
 
-	cfg = append(cfg, buildVMScrapeParams(ep.VMScrapeParams)...)
->>>>>>> dde735f1
 	if ep.OAuth2 != nil {
 		r := buildOAuth2Config(m.AsMapKey(i), ep.OAuth2, ssCache.oauth2Secrets)
 		if len(r) > 0 {
