package manager

import (
	"context"
	"flag"
	"net/http"

	"github.com/VictoriaMetrics/VictoriaMetrics/lib/buildinfo"
	"github.com/VictoriaMetrics/VictoriaMetrics/lib/httpserver"
	victoriametricsv1beta1 "github.com/VictoriaMetrics/operator/api/v1beta1"
	"github.com/VictoriaMetrics/operator/controllers"
	"github.com/VictoriaMetrics/operator/controllers/factory/crd"
	"github.com/VictoriaMetrics/operator/internal/config"
	"github.com/prometheus-operator/prometheus-operator/pkg/client/versioned"
	"github.com/spf13/pflag"
	v12 "k8s.io/api/apps/v1"
	v1 "k8s.io/api/core/v1"
	metav1 "k8s.io/apiextensions-apiserver/pkg/apis/apiextensions/v1"
	"k8s.io/apimachinery/pkg/runtime"
	utilruntime "k8s.io/apimachinery/pkg/util/runtime"
	clientgoscheme "k8s.io/client-go/kubernetes/scheme"
	_ "k8s.io/client-go/plugin/pkg/client/auth/gcp"
	"k8s.io/klog/v2"
	ctrl "sigs.k8s.io/controller-runtime"
	"sigs.k8s.io/controller-runtime/pkg/client"
	logf "sigs.k8s.io/controller-runtime/pkg/log"
	"sigs.k8s.io/controller-runtime/pkg/log/zap"
	// +kubebuilder:scaffold:imports
)

var (
	scheme               = runtime.NewScheme()
	setupLog             = ctrl.Log.WithName("setup")
	enableLeaderElection = flag.Bool("enable-leader-election", false, "Enable leader election for controller manager. "+
		"Enabling this will ensure there is only one active controller manager.")
	enableWebhooks      = flag.Bool("webhook.enable", false, "adds webhook server, you must mount cert and key or use cert-manager")
	disableCRDOwnership = flag.Bool("controller.disableCRDOwnership", false, "disables CRD ownership add to cluster wide objects, must be disabled for clusters, lower than v1.16.0")
	webhooksDir         = flag.String("webhook.certDir", "/tmp/k8s-webhook-server/serving-certs/", "root directory for webhook cert and key")
	webhookCertName     = flag.String("webhook.certName", "tls.crt", "name of webhook server Tls certificate inside tls.certDir")
	webhookKeyName      = flag.String("webhook.keyName", "tls.key", "name of webhook server Tls key inside tls.certDir")
	metricsAddr         = flag.String("metrics-addr", ":8080", "The address the metric endpoint binds to.")
	listenAddr          = flag.String("http.listenAddr", ":8435", "http server listen addr - serves victoria-metrics http server + metrics.")
)

func init() {
	utilruntime.Must(clientgoscheme.AddToScheme(scheme))

	utilruntime.Must(victoriametricsv1beta1.AddToScheme(scheme))
	utilruntime.Must(metav1.AddToScheme(scheme))

	// +kubebuilder:scaffold:scheme

}

func RunManager(ctx context.Context) error {

	// Add flags registered by imported packages (e.g. glog and
	// controller-runtime)
	opts := zap.Options{}
	opts.BindFlags(flag.CommandLine)

	pflag.CommandLine.AddGoFlagSet(flag.CommandLine)

	pflag.Parse()

	zap.UseFlagOptions(&opts)
	logger := zap.New(zap.UseFlagOptions(&opts))
	logf.SetLogger(logger)

	buildinfo.Init()

	// Use a zap logr.Logger implementation. If none of the zap
	// flags are configured (or if the zap flag set is not being
	// used), this defaults to a production zap logger.
	//
	// The logger instantiated here can be changed to any logger
	// implementing the logr.Logger interface. This logger will
	// be propagated through the whole operator, generating
	// uniform and structured logs.
	klog.SetLogger(logger)
	ctrl.SetLogger(logger)

	setupLog.Info("Registering Components.")

	mgr, err := ctrl.NewManager(ctrl.GetConfigOrDie(), ctrl.Options{
		Scheme:                scheme,
		MetricsBindAddress:    *metricsAddr,
		Port:                  9443,
		LeaderElection:        *enableLeaderElection,
		LeaderElectionID:      "57410f0d.victoriametrics.com",
<<<<<<< HEAD
		ClientDisableCacheFor: []client.Object{&v1.Secret{}, &v1.ConfigMap{}, &v1.Pod{}, &v12.Deployment{}, &v12.StatefulSet{}},
=======
		Namespace:             config.MustGetWatchNamespace(),
		ClientDisableCacheFor: []client.Object{&v1.Secret{}, &v1.ConfigMap{}},
>>>>>>> 1b915ff1
	})
	if err != nil {
		setupLog.Error(err, "unable to start manager")
		return err
	}

	if !*disableCRDOwnership {
		initC, err := client.New(mgr.GetConfig(), client.Options{Scheme: scheme})
		if err != nil {
			return err
		}
		logger.Info("starting CRD ownership controller")
		if err := crd.Init(ctx, initC); err != nil {
			setupLog.Error(err, "unable to init crd data")
			return err
		}
	}

	if *enableWebhooks {
		if err = addWebhooks(mgr); err != nil {
			logger.Error(err, "cannot register webhooks")
			return err
		}
	}

	if err = (&controllers.VMAgentReconciler{
		Client:       mgr.GetClient(),
		Log:          ctrl.Log.WithName("controllers").WithName("VMAgent"),
		OriginScheme: mgr.GetScheme(),
		BaseConf:     config.MustGetBaseConfig(),
	}).SetupWithManager(mgr); err != nil {
		setupLog.Error(err, "unable to create controller", "controller", "VMAgent")
		return err
	}
	if err = (&controllers.VMAlertReconciler{
		Client:       mgr.GetClient(),
		Log:          ctrl.Log.WithName("controllers").WithName("VMAlert"),
		OriginScheme: mgr.GetScheme(),
		BaseConf:     config.MustGetBaseConfig(),
	}).SetupWithManager(mgr); err != nil {
		setupLog.Error(err, "unable to create controller", "controller", "VMAlert")
		return err
	}
	if err = (&controllers.VMAlertmanagerReconciler{
		Client:       mgr.GetClient(),
		Log:          ctrl.Log.WithName("controllers").WithName("VMAlertmanager"),
		OriginScheme: mgr.GetScheme(),
		BaseConf:     config.MustGetBaseConfig(),
	}).SetupWithManager(mgr); err != nil {
		setupLog.Error(err, "unable to create controller", "controller", "VMAlertmanager")
		return err
	}
	if err = (&controllers.VMPodScrapeReconciler{
		Client:       mgr.GetClient(),
		Log:          ctrl.Log.WithName("controllers").WithName("VMPodScrape"),
		OriginScheme: mgr.GetScheme(),
		BaseConf:     config.MustGetBaseConfig(),
	}).SetupWithManager(mgr); err != nil {
		setupLog.Error(err, "unable to create controller", "controller", "VMPodScrape")
		return err
	}
	if err = (&controllers.VMRuleReconciler{
		Client:       mgr.GetClient(),
		Log:          ctrl.Log.WithName("controllers").WithName("VMRule"),
		OriginScheme: mgr.GetScheme(),
		BaseConf:     config.MustGetBaseConfig(),
	}).SetupWithManager(mgr); err != nil {
		setupLog.Error(err, "unable to create controller", "controller", "VMRule")
		return err
	}
	if err = (&controllers.VMServiceScrapeReconciler{
		Client:       mgr.GetClient(),
		Log:          ctrl.Log.WithName("controllers").WithName("VMServiceScrape"),
		OriginScheme: mgr.GetScheme(),
		BaseConf:     config.MustGetBaseConfig(),
	}).SetupWithManager(mgr); err != nil {
		setupLog.Error(err, "unable to create controller", "controller", "VMServiceScrape")
		return err
	}
	if err = (&controllers.VMSingleReconciler{
		Client:       mgr.GetClient(),
		Log:          ctrl.Log.WithName("controllers").WithName("VMSingle"),
		OriginScheme: mgr.GetScheme(),
		BaseConf:     config.MustGetBaseConfig(),
	}).SetupWithManager(mgr); err != nil {
		setupLog.Error(err, "unable to create controller", "controller", "VMSingle")
		return err
	}

	if err = (&controllers.VMClusterReconciler{
		Client:       mgr.GetClient(),
		Log:          ctrl.Log.WithName("controllers").WithName("VMCluster"),
		OriginScheme: mgr.GetScheme(),
		BaseConf:     config.MustGetBaseConfig(),
	}).SetupWithManager(mgr); err != nil {
		setupLog.Error(err, "unable to create controller", "controller", "VMCluster")
		return err
	}
	if err = (&controllers.VMProbeReconciler{
		Client:       mgr.GetClient(),
		Log:          ctrl.Log.WithName("controllers").WithName("VMProbe"),
		OriginScheme: mgr.GetScheme(),
		BaseConf:     config.MustGetBaseConfig(),
	}).SetupWithManager(mgr); err != nil {
		setupLog.Error(err, "unable to create controller", "controller", "VMProbe")
		return err
	}
	if err = (&controllers.VMNodeScrapeReconciler{
		Client:       mgr.GetClient(),
		Log:          ctrl.Log.WithName("controllers").WithName("VMNodeScrape"),
		OriginScheme: mgr.GetScheme(),
		BaseConf:     config.MustGetBaseConfig(),
	}).SetupWithManager(mgr); err != nil {
		setupLog.Error(err, "unable to create controller", "controller", "VMNodeScrape")
		return err
	}
	if err = (&controllers.VMStaticScrapeReconciler{
		Client:       mgr.GetClient(),
		Log:          ctrl.Log.WithName("controllers").WithName("VMStaticScrape"),
		OriginScheme: mgr.GetScheme(),
		BaseConf:     config.MustGetBaseConfig(),
	}).SetupWithManager(mgr); err != nil {
		setupLog.Error(err, "unable to create controller", "controller", "VMStaticScrape")
		return err
	}

	if err = (&controllers.VMAuthReconciler{
		Client:       mgr.GetClient(),
		Log:          ctrl.Log.WithName("controllers").WithName("VMAuthReconciler"),
		OriginScheme: mgr.GetScheme(),
		BaseConf:     config.MustGetBaseConfig(),
	}).SetupWithManager(mgr); err != nil {
		setupLog.Error(err, "unable to create controller", "controller", "VMAuth")
		return err
	}

	if err = (&controllers.VMUserReconciler{
		Client:       mgr.GetClient(),
		Log:          ctrl.Log.WithName("controllers").WithName("VMUserReconciler"),
		OriginScheme: mgr.GetScheme(),
		BaseConf:     config.MustGetBaseConfig(),
	}).SetupWithManager(mgr); err != nil {
		setupLog.Error(err, "unable to create controller", "controller", "VMUser")
		return err
	}
	if err = (&controllers.VMAlertmanagerConfigReconciler{
		Client:       mgr.GetClient(),
		Log:          ctrl.Log.WithName("controllers").WithName("VMAlertmanagerConfigReconciler"),
		OriginScheme: mgr.GetScheme(),
		BaseConf:     config.MustGetBaseConfig(),
	}).SetupWithManager(mgr); err != nil {
		setupLog.Error(err, "unable to create controller", "controller", "VMAlertmanager")
		return err
	}
	// +kubebuilder:scaffold:builder
	setupLog.Info("starting vmconverter clients")

	prom, err := versioned.NewForConfig(mgr.GetConfig())
	if err != nil {
		setupLog.Error(err, "cannot build promClient")
		return err
	}
	converterController := controllers.NewConverterController(prom, mgr.GetClient(), config.MustGetBaseConfig())

	if err := mgr.Add(converterController); err != nil {
		setupLog.Error(err, "cannot add runnable")
		return err
	}
	go httpserver.Serve(*listenAddr, requestHandler)
	if err := controllers.StartWatchForVMUserSecretRefs(ctx, mgr.GetClient(), mgr.GetConfig()); err != nil {
		return err
	}
	setupLog.Info("starting manager")
	if err := mgr.Start(ctx); err != nil {
		setupLog.Error(err, "problem running manager")
		return err
	}
	if err := httpserver.Stop(*listenAddr); err != nil {
		setupLog.Error(err, "failed to gracefully stop HTTP server")
	}
	setupLog.Info("gracefully stopped")
	return nil

}

func addWebhooks(mgr ctrl.Manager) error {
	srv := mgr.GetWebhookServer()
	srv.CertDir = *webhooksDir
	srv.CertName = *webhookCertName
	srv.KeyName = *webhookKeyName

	f := func(objs []client.Object) error {
		var err error
		for _, obj := range objs {
			if err = ctrl.NewWebhookManagedBy(mgr).For(obj).Complete(); err != nil {
				return err
			}
		}
		return nil
	}
	return f([]client.Object{
		&victoriametricsv1beta1.VMAgent{},
		&victoriametricsv1beta1.VMAlert{},
		&victoriametricsv1beta1.VMSingle{},
		&victoriametricsv1beta1.VMCluster{},
		&victoriametricsv1beta1.VMAlertmanager{},
		&victoriametricsv1beta1.VMAlertmanagerConfig{},
		&victoriametricsv1beta1.VMAuth{},
		&victoriametricsv1beta1.VMUser{},
	})

}

func requestHandler(w http.ResponseWriter, r *http.Request) bool {
	return false
}<|MERGE_RESOLUTION|>--- conflicted
+++ resolved
@@ -88,12 +88,8 @@
 		Port:                  9443,
 		LeaderElection:        *enableLeaderElection,
 		LeaderElectionID:      "57410f0d.victoriametrics.com",
-<<<<<<< HEAD
 		ClientDisableCacheFor: []client.Object{&v1.Secret{}, &v1.ConfigMap{}, &v1.Pod{}, &v12.Deployment{}, &v12.StatefulSet{}},
-=======
 		Namespace:             config.MustGetWatchNamespace(),
-		ClientDisableCacheFor: []client.Object{&v1.Secret{}, &v1.ConfigMap{}},
->>>>>>> 1b915ff1
 	})
 	if err != nil {
 		setupLog.Error(err, "unable to start manager")
