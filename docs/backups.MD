--- conflicted
+++ resolved
@@ -2,11 +2,7 @@
 
 #### vmbackupmanager is proprietary software. 
 
-<<<<<<< HEAD
- Before using it, you must have signed contract and accept EULA https://victoriametrics.com/legal/eula/
-=======
  Before using it, you must have signed contract and accepted [EULA](https://victoriametrics.com/legal/eula/)
->>>>>>> f3e4f972
 
 ### Usage examples
 
@@ -37,11 +33,7 @@
   retentionPeriod: "1"
   vmBackup:
     # This is Enterprise Package feature you need to have signed contract to use it
-<<<<<<< HEAD
-    # and accept the EULA https://victoriametrics.com/legal/eula/
-=======
     # and accept the [EULA](https://victoriametrics.com/legal/eula/)
->>>>>>> f3e4f972
     acceptEULA: true
     destination: "s3://your_bucket/folder"
     credentialsSecret:
@@ -59,11 +51,7 @@
     replicaCount: 2
     vmBackup:
       # This is Enterprise Package feature you need to have signed contract to use it
-<<<<<<< HEAD
-      # and accept the EULA  https://victoriametrics.com/legal/eula/
-=======
       # and accept the [EULA](https://victoriametrics.com/legal/eula/)
->>>>>>> f3e4f972
       acceptEULA: true
       destination: "s3://your_bucket/folder"
       credentialsSecret:
