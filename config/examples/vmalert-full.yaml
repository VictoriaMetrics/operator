--- conflicted
+++ resolved
@@ -40,13 +40,6 @@
         name: vmalert-basic-auth
         key: password
   notifier:
-<<<<<<< HEAD
-   url: "http://alertmanager-operated:9093"
-  evaluationInterval: "30s"
-  version: "latest"
-  ruleSelector: {}
-  ruleNamespaceSelector: {}
-=======
     url: "http://alertmanager-operated:9093"
     basicAuth:
       username:
@@ -68,7 +61,6 @@
     matchExpressions:
         - operator: Exists
           key: name
->>>>>>> d254753c
   remoteWrite:
     url: "http://vmagent-example-vmsingle.default.svc:8429"
     concurrency: 12
