package factory

import (
	"bytes"
	"compress/gzip"
	"context"
	"fmt"
	"strings"

	"k8s.io/apimachinery/pkg/api/equality"
	"k8s.io/apimachinery/pkg/labels"

	victoriametricsv1beta1 "github.com/VictoriaMetrics/operator/api/v1beta1"
	"github.com/VictoriaMetrics/operator/internal/config"
	v1 "k8s.io/api/core/v1"
	"k8s.io/apimachinery/pkg/api/errors"
	metav1 "k8s.io/apimachinery/pkg/apis/meta/v1"
	"k8s.io/apimachinery/pkg/types"
	"sigs.k8s.io/controller-runtime/pkg/client"
)

type scrapesSecretsCache struct {
<<<<<<< HEAD
	bearerTokens  map[string]string
	baSecrets     map[string]*BasicAuthCredentials
=======
	baSecrets     map[string]BasicAuthCredentials
>>>>>>> dde735f1
	oauth2Secrets map[string]*oauthCreds
}

func CreateOrUpdateConfigurationSecret(ctx context.Context, cr *victoriametricsv1beta1.VMAgent, rclient client.Client, c *config.BaseOperatorConf) error {

	smons, err := SelectServiceScrapes(ctx, cr, rclient)
	if err != nil {
		return fmt.Errorf("selecting ServiceScrapes failed: %w", err)
	}

	pmons, err := SelectPodScrapes(ctx, cr, rclient)
	if err != nil {
		return fmt.Errorf("selecting PodScrapes failed: %w", err)
	}

	probes, err := SelectVMProbes(ctx, cr, rclient)
	if err != nil {
		return fmt.Errorf("selecting VMProbes failed: %w", err)
	}

	nodes, err := SelectVMNodeScrapes(ctx, cr, rclient)
	if err != nil {
		return fmt.Errorf("selecting VMNodeScrapes failed: %w", err)
	}

	statics, err := SelectStaticScrapes(ctx, cr, rclient)
	if err != nil {
		return fmt.Errorf("selecting PodScrapes failed: %w", err)
	}

	ssCache, err := loadScrapeSecrets(ctx, rclient, smons, nodes, pmons, probes, statics, cr.Spec.APIServerConfig, nil, cr.Namespace)
	if err != nil {
		return fmt.Errorf("cannot load basic secrets for ServiceMonitors: %w", err)
	}

	additionalScrapeConfigs, err := loadAdditionalScrapeConfigsSecret(ctx, rclient, cr.Spec.AdditionalScrapeConfigs, cr.Namespace)
	if err != nil {
		return fmt.Errorf("loading additional scrape configs from Secret failed: %w", err)
	}

	// Update secret based on the most recent configuration.
	generatedConfig, err := generateConfig(
		cr,
		smons,
		pmons,
		probes,
		nodes,
		statics,
		ssCache,
<<<<<<< HEAD
=======
		bearerTokens,
>>>>>>> dde735f1
		additionalScrapeConfigs,
	)
	if err != nil {
		return fmt.Errorf("generating config for vmagent failed: %w", err)
	}

	s := makeConfigSecret(cr, c)
	s.ObjectMeta.Annotations = map[string]string{
		"generated": "true",
	}

	// Compress config to avoid 1mb secret limit for a while
	var buf bytes.Buffer
	if err = gzipConfig(&buf, generatedConfig); err != nil {
		return fmt.Errorf("cannot gzip config for vmagent: %w", err)
	}
	s.Data[configFilename] = buf.Bytes()

	curSecret := &v1.Secret{}
	err = rclient.Get(ctx, types.NamespacedName{Namespace: cr.Namespace, Name: s.Name}, curSecret)
	if errors.IsNotFound(err) {
		log.Info("creating new configuration secret for vmagent")
		return rclient.Create(ctx, s)
	}

	var (
		generatedConf             = s.Data[configFilename]
		curConfig, curConfigFound = curSecret.Data[configFilename]
	)
	if curConfigFound {
		if bytes.Equal(curConfig, generatedConf) {
			log.Info("updating VMAgent configuration secret skipped, no configuration change")
			return nil
		}
		log.Info("current VMAgent configuration has changed")
	} else {
		log.Info("no current VMAgent configuration secret found", "currentConfigFound", curConfigFound)
	}

	s.Annotations = labels.Merge(curSecret.Annotations, s.Annotations)
	s.Finalizers = victoriametricsv1beta1.MergeFinalizers(curSecret, victoriametricsv1beta1.FinalizerName)
	log.Info("updating VMAgent configuration secret")
	return rclient.Update(ctx, s)
}

func SelectServiceScrapes(ctx context.Context, cr *victoriametricsv1beta1.VMAgent, rclient client.Client) (map[string]*victoriametricsv1beta1.VMServiceScrape, error) {

	res := make(map[string]*victoriametricsv1beta1.VMServiceScrape)

	var servScrapesCombined []victoriametricsv1beta1.VMServiceScrape

	namespaces, objSelector, err := getNSWithSelector(ctx, rclient, cr.Spec.ServiceScrapeNamespaceSelector, cr.Spec.ServiceScrapeSelector, cr.Namespace)
	if err != nil {
		return nil, err
	}

	if err := selectWithMerge(ctx, rclient, namespaces, &victoriametricsv1beta1.VMServiceScrapeList{}, objSelector, func(list client.ObjectList) {
		l := list.(*victoriametricsv1beta1.VMServiceScrapeList)
		for _, item := range l.Items {
			if !item.DeletionTimestamp.IsZero() {
				continue
			}
			servScrapesCombined = append(servScrapesCombined, item)
		}
	}); err != nil {
		return nil, err
	}

	for _, servScrape := range servScrapesCombined {
		m := servScrape.DeepCopy()
		res[servScrape.Namespace+"/"+servScrape.Name] = m
	}

	// filter out all service scrapes that access
	// the file system.
	if cr.Spec.ArbitraryFSAccessThroughSMs.Deny {
		for namespaceAndName, sm := range res {
			for _, endpoint := range sm.Spec.Endpoints {
				if err := testForArbitraryFSAccess(endpoint); err != nil {
					delete(res, namespaceAndName)
					log.Info("skipping vmservicescrape",
						"error", err.Error(),
						"vmservicescrape", namespaceAndName,
						"namespace", cr.Namespace,
						"vmagent", cr.Name,
					)
				}
			}
		}
	}

	serviceScrapes := []string{}
	for k := range res {
		serviceScrapes = append(serviceScrapes, k)
	}
	log.Info("selected ServiceScrapes", "servicescrapes", strings.Join(serviceScrapes, ","), "namespace", cr.Namespace, "vmagent", cr.Name)

	return res, nil
}

func SelectPodScrapes(ctx context.Context, cr *victoriametricsv1beta1.VMAgent, rclient client.Client) (map[string]*victoriametricsv1beta1.VMPodScrape, error) {

	res := make(map[string]*victoriametricsv1beta1.VMPodScrape)

	var podScrapesCombined []victoriametricsv1beta1.VMPodScrape

	namespaces, objSelector, err := getNSWithSelector(ctx, rclient, cr.Spec.PodScrapeNamespaceSelector, cr.Spec.PodScrapeSelector, cr.Namespace)
	if err != nil {
		return nil, err
	}

	if err := selectWithMerge(ctx, rclient, namespaces, &victoriametricsv1beta1.VMPodScrapeList{}, objSelector, func(list client.ObjectList) {
		l := list.(*victoriametricsv1beta1.VMPodScrapeList)
		for _, item := range l.Items {
			if !item.DeletionTimestamp.IsZero() {
				continue
			}
			podScrapesCombined = append(podScrapesCombined, item)
		}
	}); err != nil {
		return nil, err
	}

	for _, podScrape := range podScrapesCombined {
		pm := podScrape.DeepCopy()
		res[podScrape.Namespace+"/"+podScrape.Name] = pm
	}
	podScrapes := make([]string, 0)
	for key := range res {
		podScrapes = append(podScrapes, key)
	}

	log.Info("selected PodScrapes", "podscrapes", strings.Join(podScrapes, ","), "namespace", cr.Namespace, "vmagent", cr.Name)

	return res, nil
}

func SelectVMProbes(ctx context.Context, cr *victoriametricsv1beta1.VMAgent, rclient client.Client) (map[string]*victoriametricsv1beta1.VMProbe, error) {

	res := make(map[string]*victoriametricsv1beta1.VMProbe)
	var probesCombined []victoriametricsv1beta1.VMProbe
	namespaces, objSelector, err := getNSWithSelector(ctx, rclient, cr.Spec.ProbeNamespaceSelector, cr.Spec.ProbeSelector, cr.Namespace)
	if err != nil {
		return nil, err
	}

	if err := selectWithMerge(ctx, rclient, namespaces, &victoriametricsv1beta1.VMProbeList{}, objSelector, func(list client.ObjectList) {
		l := list.(*victoriametricsv1beta1.VMProbeList)
		for _, item := range l.Items {
			if !item.DeletionTimestamp.IsZero() {
				continue
			}
			probesCombined = append(probesCombined, item)
		}
	}); err != nil {
		return nil, err
	}

	log.Info("filtering namespaces to select vmProbes from",
		"namespace", cr.Namespace, "vmagent", cr.Name)
	for _, probe := range probesCombined {
		pm := probe.DeepCopy()
		res[probe.Namespace+"/"+probe.Name] = pm
	}
	probesList := make([]string, 0)
	for key := range res {
		probesList = append(probesList, key)
	}

	log.Info("selected VMProbes", "vmProbes", strings.Join(probesList, ","), "namespace", cr.Namespace, "vmagent", cr.Name)

	return res, nil
}

func SelectVMNodeScrapes(ctx context.Context, cr *victoriametricsv1beta1.VMAgent, rclient client.Client) (map[string]*victoriametricsv1beta1.VMNodeScrape, error) {

	l := log.WithValues("vmagent", cr.Name)
	res := make(map[string]*victoriametricsv1beta1.VMNodeScrape)

	var nodesCombined []victoriametricsv1beta1.VMNodeScrape

	namespaces, objSelector, err := getNSWithSelector(ctx, rclient, cr.Spec.NodeScrapeNamespaceSelector, cr.Spec.NodeScrapeSelector, cr.Namespace)
	if err != nil {
		return nil, err
	}

	if err := selectWithMerge(ctx, rclient, namespaces, &victoriametricsv1beta1.VMNodeScrapeList{}, objSelector, func(list client.ObjectList) {
		l := list.(*victoriametricsv1beta1.VMNodeScrapeList)
		for _, item := range l.Items {
			if !item.DeletionTimestamp.IsZero() {
				continue
			}
			nodesCombined = append(nodesCombined, item)
		}
	}); err != nil {
		return nil, err
	}

	for _, node := range nodesCombined {
		pm := node.DeepCopy()
		res[node.Namespace+"/"+node.Name] = pm
	}
	nodesList := make([]string, 0)
	for key := range res {
		nodesList = append(nodesList, key)
	}

	l.Info("selected VMNodeScrapes", "VMNodeScrapes", strings.Join(nodesList, ","))

	return res, nil
}

func SelectStaticScrapes(ctx context.Context, cr *victoriametricsv1beta1.VMAgent, rclient client.Client) (map[string]*victoriametricsv1beta1.VMStaticScrape, error) {

	res := make(map[string]*victoriametricsv1beta1.VMStaticScrape)
	var staticScrapesCombined []victoriametricsv1beta1.VMStaticScrape

	namespaces, objSelector, err := getNSWithSelector(ctx, rclient, cr.Spec.StaticScrapeNamespaceSelector, cr.Spec.StaticScrapeSelector, cr.Namespace)
	if err != nil {
		return nil, err
	}

	if err := selectWithMerge(ctx, rclient, namespaces, &victoriametricsv1beta1.VMStaticScrapeList{}, objSelector, func(list client.ObjectList) {
		l := list.(*victoriametricsv1beta1.VMStaticScrapeList)
		for _, item := range l.Items {
			if !item.DeletionTimestamp.IsZero() {
				continue
			}
			staticScrapesCombined = append(staticScrapesCombined, item)
		}
	}); err != nil {
		return nil, err
	}

	for _, staticScrape := range staticScrapesCombined {
		pm := staticScrape.DeepCopy()
		res[staticScrape.Namespace+"/"+staticScrape.Name] = pm
	}
	staticScrapes := make([]string, 0)
	for key := range res {
		staticScrapes = append(staticScrapes, key)
	}

	log.Info("selected StaticScrapes", "staticScrapes", strings.Join(staticScrapes, ","), "namespace", cr.Namespace, "vmagent", cr.Name)

	return res, nil
}

func loadScrapeSecrets(
	ctx context.Context,
	rclient client.Client,
	mons map[string]*victoriametricsv1beta1.VMServiceScrape,
	nodes map[string]*victoriametricsv1beta1.VMNodeScrape,
	pods map[string]*victoriametricsv1beta1.VMPodScrape,
	probes map[string]*victoriametricsv1beta1.VMProbe,
	statics map[string]*victoriametricsv1beta1.VMStaticScrape,
	apiserverConfig *victoriametricsv1beta1.APIServerConfig,
	remoteWriteSpecs []victoriametricsv1beta1.VMAgentRemoteWriteSpec,
	namespace string,
) (*scrapesSecretsCache, error) {

	oauth2Secret := make(map[string]*oauthCreds)
<<<<<<< HEAD
	baSecrets := make(map[string]*BasicAuthCredentials)
	bearerSecrets := make(map[string]string)
=======
	secrets := make(map[string]BasicAuthCredentials)
>>>>>>> dde735f1
	nsSecretCache := make(map[string]*v1.Secret)
	nsCMCache := make(map[string]*v1.ConfigMap)
	for _, mon := range mons {
		for i, ep := range mon.Spec.Endpoints {
			if ep.BasicAuth != nil {
				credentials, err := loadBasicAuthSecretFromAPI(ctx, rclient, ep.BasicAuth, mon.Namespace, nsSecretCache)
				if err != nil {
					return nil, fmt.Errorf("could not generate basicAuth for vmservicescrape %s. %w", mon.Name, err)
				}
<<<<<<< HEAD
				baSecrets[mon.AsMapKey(i)] = credentials
			}

=======
				secrets[mon.AsMapKey(i)] = credentials
			}
>>>>>>> dde735f1
			if ep.OAuth2 != nil {
				oauth2, err := loadOAuthSecrets(ctx, rclient, ep.OAuth2, mon.Namespace, nsSecretCache, nsCMCache)
				if err != nil {
					return nil, fmt.Errorf("cannot load oauth2 creds for :%s, ns: %s, err: %w", mon.Name, mon.Namespace, err)
				}
				oauth2Secret[mon.AsMapKey(i)] = oauth2
<<<<<<< HEAD
			}
			if ep.BearerTokenSecret.Name != "" {
				token, err := getCredFromSecret(ctx, rclient, mon.Namespace, ep.BearerTokenSecret, buildCacheKey(mon.Namespace, ep.BearerTokenSecret.Name), nsSecretCache)
				if err != nil {
					return nil, err
				}
				bearerSecrets[mon.AsMapKey(i)] = token
			}
			if ep.VMScrapeParams != nil && ep.VMScrapeParams.ProxyClientConfig != nil {
				ba, token, err := loadProxySecrets(ctx, rclient, ep.VMScrapeParams.ProxyClientConfig, mon.Namespace, nsSecretCache)
				if err != nil {
					return nil, err
				}
				if ba != nil {
					baSecrets[mon.AsProxyKey(i)] = ba
				}
				bearerSecrets[mon.AsProxyKey(i)] = token

=======
>>>>>>> dde735f1
			}

		}
	}

	for _, node := range nodes {
		if node.Spec.BasicAuth != nil {
			credentials, err := loadBasicAuthSecretFromAPI(ctx,
				rclient,
				node.Spec.BasicAuth,
				node.Namespace,
				nsSecretCache)
			if err != nil {
				return nil, fmt.Errorf("could not generate basicAuth for vmNodeScrape %s. %w", node.Name, err)
			}
<<<<<<< HEAD
			baSecrets[node.AsMapKey()] = credentials

		}
		if node.Spec.OAuth2 != nil {
			oauth2, err := loadOAuthSecrets(ctx, rclient, node.Spec.OAuth2, node.Namespace, nsSecretCache, nsCMCache)
			if err != nil {
				return nil, fmt.Errorf("cannot load oauth2 creds for :%s, ns: %s, err: %w", node.Name, node.Namespace, err)
			}
			oauth2Secret[node.AsMapKey()] = oauth2
		}
		if node.Spec.BearerTokenSecret.Name != "" {
			token, err := getCredFromSecret(ctx, rclient, node.Namespace, node.Spec.BearerTokenSecret, buildCacheKey(node.Namespace, node.Spec.BearerTokenSecret.Name), nsSecretCache)
			if err != nil {
				return nil, err
			}
			bearerSecrets[node.AsMapKey()] = token
		}
		if node.Spec.VMScrapeParams != nil && node.Spec.VMScrapeParams.ProxyClientConfig != nil {
			ba, token, err := loadProxySecrets(ctx, rclient, node.Spec.VMScrapeParams.ProxyClientConfig, node.Namespace, nsSecretCache)
			if err != nil {
				return nil, err
			}
			if ba != nil {
				baSecrets[node.AsProxyKey()] = ba
			}
			bearerSecrets[node.AsProxyKey()] = token

		}
=======
			secrets[node.AsMapKey()] = credentials

		}
		if node.Spec.OAuth2 != nil {
			oauth2, err := loadOAuthSecrets(ctx, rclient, node.Spec.OAuth2, node.Namespace, nsSecretCache, nsCMCache)
			if err != nil {
				return nil, fmt.Errorf("cannot load oauth2 creds for :%s, ns: %s, err: %w", node.Name, node.Namespace, err)
			}
			oauth2Secret[node.AsMapKey()] = oauth2
		}
>>>>>>> dde735f1
	}
	for _, pod := range pods {
		for i, ep := range pod.Spec.PodMetricsEndpoints {
			if ep.BasicAuth != nil {
				credentials, err := loadBasicAuthSecretFromAPI(ctx, rclient, ep.BasicAuth, pod.Namespace, nsSecretCache)
				if err != nil {
					return nil, fmt.Errorf("could not generate basicAuth for vmpodscrapee %s. %w", pod.Name, err)
				}
<<<<<<< HEAD
				baSecrets[pod.AsMapKey(i)] = credentials
			}
			if ep.OAuth2 != nil {
				oauth2, err := loadOAuthSecrets(ctx, rclient, ep.OAuth2, pod.Namespace, nsSecretCache, nsCMCache)
				if err != nil {
					return nil, fmt.Errorf("cannot load oauth2 creds for :%s, ns: %s, err: %w", pod.Name, pod.Namespace, err)
				}
				oauth2Secret[pod.AsMapKey(i)] = oauth2
			}
			if ep.BearerTokenSecret.Name != "" {
				token, err := getCredFromSecret(ctx, rclient, pod.Namespace, ep.BearerTokenSecret, buildCacheKey(pod.Namespace, ep.BearerTokenSecret.Name), nsSecretCache)
				if err != nil {
					return nil, err
				}
				bearerSecrets[pod.AsMapKey(i)] = token
			}
			if ep.VMScrapeParams != nil && ep.VMScrapeParams.ProxyClientConfig != nil {
				ba, token, err := loadProxySecrets(ctx, rclient, ep.VMScrapeParams.ProxyClientConfig, pod.Namespace, nsSecretCache)
				if err != nil {
					return nil, err
				}
				if ba != nil {
					baSecrets[pod.AsProxyKey(i)] = ba
				}
				bearerSecrets[pod.AsProxyKey(i)] = token

			}
		}
	}

	for _, probe := range probes {
		if probe.Spec.BasicAuth != nil {
			credentials, err := loadBasicAuthSecretFromAPI(ctx, rclient, probe.Spec.BasicAuth, probe.Namespace, nsSecretCache)
			if err != nil {
				return nil, fmt.Errorf("could not generate basicAuth for vmstaticScrape %s. %w", probe.Name, err)
			}
			baSecrets[probe.AsMapKey()] = credentials
		}
		if probe.Spec.OAuth2 != nil {
			oauth2, err := loadOAuthSecrets(ctx, rclient, probe.Spec.OAuth2, probe.Namespace, nsSecretCache, nsCMCache)
			if err != nil {
				return nil, fmt.Errorf("cannot load oauth2 creds for :%s, ns: %s, err: %w", probe.Name, probe.Namespace, err)
			}
			oauth2Secret[probe.AsMapKey()] = oauth2
		}
		if probe.Spec.BearerTokenSecret.Name != "" {
			token, err := getCredFromSecret(ctx, rclient, probe.Namespace, probe.Spec.BearerTokenSecret, buildCacheKey(probe.Namespace, probe.Spec.BearerTokenSecret.Name), nsSecretCache)
			if err != nil {
				return nil, err
			}
			bearerSecrets[probe.AsMapKey()] = token
		}
		if probe.Spec.VMScrapeParams != nil && probe.Spec.VMScrapeParams.ProxyClientConfig != nil {
			ba, token, err := loadProxySecrets(ctx, rclient, probe.Spec.VMScrapeParams.ProxyClientConfig, probe.Namespace, nsSecretCache)
			if err != nil {
				return nil, err
			}
			if ba != nil {
				baSecrets[probe.AsProxyKey()] = ba
			}
			bearerSecrets[probe.AsProxyKey()] = token
=======
				secrets[pod.AsMapKey(i)] = credentials
			}
			if ep.OAuth2 != nil {
				oauth2, err := loadOAuthSecrets(ctx, rclient, ep.OAuth2, pod.Namespace, nsSecretCache, nsCMCache)
				if err != nil {
					return nil, fmt.Errorf("cannot load oauth2 creds for :%s, ns: %s, err: %w", pod.Name, pod.Namespace, err)
				}
				oauth2Secret[pod.AsMapKey(i)] = oauth2
			}
		}
	}
>>>>>>> dde735f1

	for _, probe := range probes {
		if probe.Spec.BasicAuth != nil {
			credentials, err := loadBasicAuthSecretFromAPI(ctx, rclient, probe.Spec.BasicAuth, probe.Namespace, nsSecretCache)
			if err != nil {
				return nil, fmt.Errorf("could not generate basicAuth for vmstaticScrape %s. %w", probe.Name, err)
			}
			secrets[probe.AsMapKey()] = credentials
		}
		if probe.Spec.OAuth2 != nil {
			oauth2, err := loadOAuthSecrets(ctx, rclient, probe.Spec.OAuth2, probe.Namespace, nsSecretCache, nsCMCache)
			if err != nil {
				return nil, fmt.Errorf("cannot load oauth2 creds for :%s, ns: %s, err: %w", probe.Name, probe.Namespace, err)
			}
			oauth2Secret[probe.AsMapKey()] = oauth2
		}
	}

	for _, staticCfg := range statics {
		for i, ep := range staticCfg.Spec.TargetEndpoints {
			if ep.BasicAuth != nil {
				credentials, err := loadBasicAuthSecretFromAPI(ctx, rclient, ep.BasicAuth, staticCfg.Namespace, nsSecretCache)
				if err != nil {
					return nil, fmt.Errorf("could not generate basicAuth for vmstaticScrape %s. %w", staticCfg.Name, err)
				}
				baSecrets[staticCfg.AsKey(i)] = credentials
			}
			if ep.OAuth2 != nil {
				oauth2, err := loadOAuthSecrets(ctx, rclient, ep.OAuth2, staticCfg.Namespace, nsSecretCache, nsCMCache)
				if err != nil {
					return nil, fmt.Errorf("cannot load oauth2 creds for :%s, ns: %s, err: %w", staticCfg.Name, staticCfg.Namespace, err)
				}
				oauth2Secret[staticCfg.AsMapKey(i)] = oauth2
			}
			if ep.BearerTokenSecret.Name != "" {
				token, err := getCredFromSecret(ctx, rclient, staticCfg.Namespace, ep.BearerTokenSecret, buildCacheKey(staticCfg.Namespace, ep.BearerTokenSecret.Name), nsSecretCache)
				if err != nil {
					return nil, err
				}
				bearerSecrets[staticCfg.AsMapKey(i)] = token
			}
<<<<<<< HEAD
			if ep.VMScrapeParams != nil && ep.VMScrapeParams.ProxyClientConfig != nil {
				ba, token, err := loadProxySecrets(ctx, rclient, ep.VMScrapeParams.ProxyClientConfig, staticCfg.Namespace, nsSecretCache)
				if err != nil {
					return nil, err
				}
				if ba != nil {
					baSecrets[staticCfg.AsProxyKey(i)] = ba
				}
				bearerSecrets[staticCfg.AsProxyKey(i)] = token

=======
			if ep.OAuth2 != nil {
				oauth2, err := loadOAuthSecrets(ctx, rclient, ep.OAuth2, staticCfg.Namespace, nsSecretCache, nsCMCache)
				if err != nil {
					return nil, fmt.Errorf("cannot load oauth2 creds for :%s, ns: %s, err: %w", staticCfg.Name, staticCfg.Namespace, err)
				}
				oauth2Secret[staticCfg.AsMapKey(i)] = oauth2
>>>>>>> dde735f1
			}
		}
	}

	// load apiserver basic auth secret
	if apiserverConfig != nil && apiserverConfig.BasicAuth != nil {
		credentials, err := loadBasicAuthSecret(ctx, rclient, namespace, apiserverConfig.BasicAuth)
		if err != nil {
			return nil, fmt.Errorf("could not generate basicAuth for apiserver config. %w", err)
		}
		baSecrets["apiserver"] = &credentials
	}

	// load basic auth for remote write configuration
	for _, rws := range remoteWriteSpecs {
		if rws.BasicAuth == nil {
			continue
		}
		credentials, err := loadBasicAuthSecret(ctx, rclient, namespace, rws.BasicAuth)
		if err != nil {
			return nil, fmt.Errorf("could not generate basicAuth for remote write spec %s config. %w", rws.URL, err)
		}
<<<<<<< HEAD
		baSecrets[fmt.Sprintf("remoteWriteSpec/%s", rws.URL)] = &credentials
		if rws.OAuth2 != nil {
			oauth2, err := loadOAuthSecrets(ctx, rclient, rws.OAuth2, namespace, nsSecretCache, nsCMCache)
=======
		secrets[fmt.Sprintf("remoteWriteSpec/%s", rws.URL)] = credentials
		if rws.OAuth2 != nil {
			oauth2, err := loadOAuthSecrets(ctx, rclient, rws.OAuth2, namespace, nsSecretCache, nsCMCache)
			if err != nil {
				return nil, fmt.Errorf("cannot load oauth2 creds for :%s, ns: %s, err: %w", "remoteWrite", namespace, err)
			}
			oauth2Secret[fmt.Sprintf("remoteWriteSpec/%s", rws.URL)] = oauth2
		}
	}

	return &scrapesSecretsCache{baSecrets: secrets, oauth2Secrets: oauth2Secret}, nil
}

func loadBearerTokensFromSecrets(
	ctx context.Context,
	rclient client.Client,
	mons map[string]*victoriametricsv1beta1.VMServiceScrape,
	nodes map[string]*victoriametricsv1beta1.VMNodeScrape,
	pods map[string]*victoriametricsv1beta1.VMPodScrape,
	statics map[string]*victoriametricsv1beta1.VMStaticScrape,
	remoteWriteSpecs []victoriametricsv1beta1.VMAgentRemoteWriteSpec,
	namespace string,
) (map[string]BearerToken, error) {
	tokens := map[string]BearerToken{}
	nsSecretCache := make(map[string]*v1.Secret)

	for _, mon := range mons {
		for i, ep := range mon.Spec.Endpoints {
			if ep.BearerTokenSecret.Name == "" {
				continue
			}

			token, err := getCredFromSecret(
				ctx,
				rclient,
				mon.Namespace,
				ep.BearerTokenSecret,
				mon.Namespace+"/"+ep.BearerTokenSecret.Name,
				nsSecretCache,
			)
			if err != nil {
				return nil, fmt.Errorf(
					"failed to extract endpoint bearertoken for vmservicescrape %v from secret %v in namespace %v",
					mon.Name, ep.BearerTokenSecret.Name, mon.Namespace,
				)
			}

			tokens[mon.AsMapKey(i)] = BearerToken(token)
		}
	}
	for _, pod := range pods {
		for i, ep := range pod.Spec.PodMetricsEndpoints {
			if ep.BearerTokenSecret.Name == "" {
				continue
			}

			token, err := getCredFromSecret(
				ctx,
				rclient,
				pod.Namespace,
				ep.BearerTokenSecret,
				pod.Namespace+"/"+ep.BearerTokenSecret.Name,
				nsSecretCache,
			)
>>>>>>> dde735f1
			if err != nil {
				return nil, fmt.Errorf("cannot load oauth2 creds for :%s, ns: %s, err: %w", "remoteWrite", namespace, err)
			}
<<<<<<< HEAD
			oauth2Secret[fmt.Sprintf("remoteWriteSpec/%s", rws.URL)] = oauth2
=======

			tokens[pod.AsMapKey(i)] = BearerToken(token)

		}
	}
	// load bearer tokens for nodeScrape
	for _, node := range nodes {
		if node.Spec.BearerTokenSecret.Name == "" {
			continue
		}
		token, err := getCredFromSecret(ctx,
			rclient,
			node.Namespace,
			node.Spec.BearerTokenSecret,
			node.Namespace+"/"+node.Spec.BearerTokenSecret.Name,
			nsSecretCache)
		if err != nil {
			return nil, fmt.Errorf(
				"failed to extract endpoint bearertoken for VMNodeScrape %v from secret %v in namespace %v",
				node.Name, node.Spec.BearerTokenSecret.Name, node.Namespace,
			)
>>>>>>> dde735f1
		}
		if rws.BearerTokenSecret != nil {
			token, err := getCredFromSecret(ctx, rclient, namespace, *rws.BearerTokenSecret, buildCacheKey(namespace, rws.BearerTokenSecret.Name), nsSecretCache)
			if err != nil {
				return nil, fmt.Errorf("cannot get bearer token for remoteWrite: %w", err)
			}
			bearerSecrets[fmt.Sprintf("remoteWriteSpec/%s", rws.URL)] = token
		}
	}

	return &scrapesSecretsCache{baSecrets: baSecrets, oauth2Secrets: oauth2Secret}, nil
}

func loadBasicAuthSecret(ctx context.Context, rclient client.Client, ns string, basicAuth *victoriametricsv1beta1.BasicAuth) (BasicAuthCredentials, error) {
	var username string
	var password string
	var err error
	var bas v1.Secret
	if err := rclient.Get(ctx, types.NamespacedName{Namespace: ns, Name: basicAuth.Username.Name}, &bas); err != nil {
		if errors.IsNotFound(err) {
			return BasicAuthCredentials{}, fmt.Errorf("basic auth username and password secret not found")
		}
		return BasicAuthCredentials{}, err
	}
	if username, err = extractCredKey(&bas, basicAuth.Username); err != nil {
		return BasicAuthCredentials{}, err
	}
	if basicAuth.Username.Name != basicAuth.Password.Name {
		if err := rclient.Get(ctx, types.NamespacedName{Namespace: ns, Name: basicAuth.Password.Name}, &bas); err != nil {
			return BasicAuthCredentials{}, err
		}
	}
	if password, err = extractCredKey(&bas, basicAuth.Password); err != nil {
		return BasicAuthCredentials{}, err
	}

	return BasicAuthCredentials{username: username, password: password}, nil

}

func extractCredKey(secret *v1.Secret, sel v1.SecretKeySelector) (string, error) {
	if s, ok := secret.Data[sel.Key]; ok {
		return string(s), nil
	}
	return "", fmt.Errorf("secret key %q in secret %q not found", sel.Key, sel.Name)
}

func getCredFromSecret(
	ctx context.Context,
	rclient client.Client,
	ns string,
	sel v1.SecretKeySelector,
	cacheKey string,
	cache map[string]*v1.Secret,
) (string, error) {
	var s *v1.Secret
	var ok bool

	if s, ok = cache[cacheKey]; !ok {
		s = &v1.Secret{}
		if err := rclient.Get(ctx, types.NamespacedName{Namespace: ns, Name: sel.Name}, s); err != nil {
			return "", fmt.Errorf("unable to fetch key from secret%s: %w", sel.Name, err)
		}
		cache[cacheKey] = s
	}
	return extractCredKey(s, sel)
}

func getCredFromConfigMap(
	ctx context.Context,
	rclient client.Client,
	ns string,
	sel v1.ConfigMapKeySelector,
	cacheKey string,
	cache map[string]*v1.ConfigMap,
) (string, error) {
	var s *v1.ConfigMap
	var ok bool

	if s, ok = cache[cacheKey]; !ok {
		s = &v1.ConfigMap{}
		err := rclient.Get(ctx, types.NamespacedName{Namespace: ns, Name: sel.Name}, s)
		if err != nil {
			return "", fmt.Errorf("cannot get configmap: %s at namespace %s, err: %s", sel.Name, ns, err)
		}
		cache[cacheKey] = s
	}

	if a, ok := s.Data[sel.Key]; ok {
		return a, nil
	}
	return "", fmt.Errorf("key not found at configmap, key: %s, configmap %s ", sel.Key, sel.Name)
}

func loadBasicAuthSecretFromAPI(ctx context.Context, rclient client.Client, basicAuth *victoriametricsv1beta1.BasicAuth, ns string, cache map[string]*v1.Secret) (*BasicAuthCredentials, error) {
	var username string
	var password string
	var err error

	if username, err = getCredFromSecret(ctx, rclient, ns, basicAuth.Username, ns+"/"+basicAuth.Username.Name, cache); err != nil {
		return nil, err
	}

	if password, err = getCredFromSecret(ctx, rclient, ns, basicAuth.Password, ns+"/"+basicAuth.Password.Name, cache); err != nil {
		return nil, err
	}

	return &BasicAuthCredentials{username: username, password: password}, nil
}

type oauthCreds struct {
	clientSecret string
	clientID     string
}

func buildCacheKey(ns, keyName string) string {
	return fmt.Sprintf("%s/%s", ns, keyName)
}

func loadProxySecrets(ctx context.Context, rclient client.Client, proxyCfg *victoriametricsv1beta1.ProxyAuth, ns string, cache map[string]*v1.Secret) (ba *BasicAuthCredentials, token string, err error) {

	if proxyCfg.BasicAuth != nil {
		ba, err = loadBasicAuthSecretFromAPI(ctx, rclient, proxyCfg.BasicAuth, ns, cache)
		if err != nil {
			return
		}

	}
	if proxyCfg.BearerToken != nil {
		token, err = getCredFromSecret(
			ctx,
			rclient,
			ns,
			*proxyCfg.BearerToken,
			buildCacheKey(ns, proxyCfg.BearerToken.Name),
			cache,
		)
		if err != nil {
			return
		}
	}
	return
}
func loadOAuthSecrets(ctx context.Context, rclient client.Client, oauth2 *victoriametricsv1beta1.OAuth2, ns string, cache map[string]*v1.Secret, cmCache map[string]*v1.ConfigMap) (*oauthCreds, error) {
	var r oauthCreds
	if oauth2.ClientSecret != nil {
		s, err := getCredFromSecret(ctx, rclient, ns, *oauth2.ClientSecret, buildCacheKey(ns, oauth2.ClientSecret.Name), cache)
		if err != nil {
			return nil, fmt.Errorf("cannot load oauth2 secret for: %s, err: %w", oauth2.ClientSecret.Name, err)
		}
		r.clientSecret = s
	}
	if oauth2.ClientID.Secret != nil {
		s, err := getCredFromSecret(ctx, rclient, ns, *oauth2.ClientID.Secret, ns+"/"+oauth2.ClientID.Secret.Name, cache)
		if err != nil {
			return nil, fmt.Errorf("cannot load oauth2 secret for: %s, err: %w", oauth2.ClientID.Secret, err)
		}
		r.clientID = s
	} else if oauth2.ClientID.ConfigMap != nil {
		s, err := getCredFromConfigMap(ctx, rclient, ns, *oauth2.ClientID.ConfigMap, buildCacheKey(ns, oauth2.ClientID.ConfigMap.Name), cmCache)
		if err != nil {
			return nil, fmt.Errorf("cannot load oauth2 secret for: %s err: %w", oauth2.ClientID.ConfigMap.Name, err)
		}
		r.clientID = s
	}

	return &r, nil
}

type oauthCreds struct {
	clientSecret string
	clientID     string
}

func buildCacheKey(ns, keyName string) string {
	return fmt.Sprintf("%s/%s", ns, keyName)
}
func loadOAuthSecrets(ctx context.Context, rclient client.Client, oauth2 *victoriametricsv1beta1.OAuth2, ns string, cache map[string]*v1.Secret, cmCache map[string]*v1.ConfigMap) (*oauthCreds, error) {
	var r oauthCreds
	if oauth2.ClientSecret != nil {
		s, err := getCredFromSecret(ctx, rclient, ns, *oauth2.ClientSecret, buildCacheKey(ns, oauth2.ClientSecret.Name), cache)
		if err != nil {
			return nil, fmt.Errorf("cannot load oauth2 secret for: %s, err: %w", oauth2.ClientSecret.Name, err)
		}
		r.clientSecret = s
	}
	if oauth2.ClientID.Secret != nil {
		s, err := getCredFromSecret(ctx, rclient, ns, *oauth2.ClientID.Secret, ns+"/"+oauth2.ClientID.Secret.Name, cache)
		if err != nil {
			return nil, fmt.Errorf("cannot load oauth2 secret for: %s, err: %w", oauth2.ClientID.Secret, err)
		}
		r.clientID = s
	} else if oauth2.ClientID.ConfigMap != nil {
		s, err := getCredFromConfigMap(ctx, rclient, ns, *oauth2.ClientID.ConfigMap, buildCacheKey(ns, oauth2.ClientID.ConfigMap.Name), cmCache)
		if err != nil {
			return nil, fmt.Errorf("cannot load oauth2 secret for: %s err: %w", oauth2.ClientID.ConfigMap.Name, err)
		}
		r.clientID = s
	}

	return &r, nil
}

func loadAdditionalScrapeConfigsSecret(ctx context.Context, rclient client.Client, additionalScrapeConfigs *v1.SecretKeySelector, namespace string) ([]byte, error) {
	if additionalScrapeConfigs != nil {
		var s v1.Secret
		if err := rclient.Get(ctx, types.NamespacedName{Namespace: namespace, Name: additionalScrapeConfigs.Name}, &s); err != nil {
			if errors.IsNotFound(err) {
				return nil, fmt.Errorf("cannot find secret with additional config for vmagent, secret: %s, namespace: %s", additionalScrapeConfigs.Name, namespace)
			}
			return nil, err
		}
		if c, ok := s.Data[additionalScrapeConfigs.Key]; ok {
			return c, nil
		}
		if additionalScrapeConfigs.Optional == nil || !*additionalScrapeConfigs.Optional {
			return nil, fmt.Errorf("secret %v could not be found", additionalScrapeConfigs.Name)
		}
	}
	return nil, nil
}

func testForArbitraryFSAccess(e victoriametricsv1beta1.Endpoint) error {
	if e.BearerTokenFile != "" {
		return fmt.Errorf("it accesses file system via bearer token file which VMAgent specification prohibits")
	}

	tlsConf := e.TLSConfig
	if tlsConf == nil {
		return nil
	}

	if err := e.TLSConfig.Validate(); err != nil {
		return err
	}

	if tlsConf.CAFile != "" || tlsConf.CertFile != "" || tlsConf.KeyFile != "" {
		return fmt.Errorf("it accesses file system via tls config which VMAgent specification prohibits")
	}

	return nil
}

func gzipConfig(buf *bytes.Buffer, conf []byte) error {
	w := gzip.NewWriter(buf)
	defer w.Close()
	if _, err := w.Write(conf); err != nil {
		return err
	}
	return nil
}

func CreateVMServiceScrapeFromService(ctx context.Context, rclient client.Client, service *v1.Service, metricPath string, filterPortNames ...string) error {
	endPoints := []victoriametricsv1beta1.Endpoint{}
	for _, servicePort := range service.Spec.Ports {
		var nameMatched bool
		for _, filter := range filterPortNames {
			if servicePort.Name == filter {
				nameMatched = true
				break
			}
		}
		if len(filterPortNames) > 0 && !nameMatched {
			continue
		}

		endPoints = append(endPoints, victoriametricsv1beta1.Endpoint{
			Port: servicePort.Name,
			Path: metricPath,
		})
	}
	var existVSS victoriametricsv1beta1.VMServiceScrape

	scrapeSvc := victoriametricsv1beta1.VMServiceScrape{
		ObjectMeta: metav1.ObjectMeta{
			Name:            service.Name,
			Namespace:       service.Namespace,
			OwnerReferences: service.OwnerReferences,
			Labels:          service.Labels,
			Annotations:     service.Annotations,
		},
		Spec: victoriametricsv1beta1.VMServiceScrapeSpec{
			Selector:  metav1.LabelSelector{MatchLabels: service.Spec.Selector},
			Endpoints: endPoints,
		},
	}
	err := rclient.Get(ctx, types.NamespacedName{Namespace: service.Namespace, Name: service.Name}, &existVSS)
	if err != nil {
		if errors.IsNotFound(err) {
			return rclient.Create(ctx, &scrapeSvc)
		}
		return err
	}
	existVSS.Spec = scrapeSvc.Spec
	existVSS.Labels = scrapeSvc.Labels
	existVSS.Annotations = scrapeSvc.Annotations
	if !equality.Semantic.DeepDerivative(scrapeSvc.Spec, existVSS.Spec) || !equality.Semantic.DeepDerivative(scrapeSvc.Labels, existVSS.Labels) || !equality.Semantic.DeepDerivative(scrapeSvc.Annotations, existVSS.Annotations) {
		return rclient.Update(ctx, &existVSS)
	}
	return nil
}<|MERGE_RESOLUTION|>--- conflicted
+++ resolved
@@ -20,12 +20,8 @@
 )
 
 type scrapesSecretsCache struct {
-<<<<<<< HEAD
 	bearerTokens  map[string]string
 	baSecrets     map[string]*BasicAuthCredentials
-=======
-	baSecrets     map[string]BasicAuthCredentials
->>>>>>> dde735f1
 	oauth2Secrets map[string]*oauthCreds
 }
 
@@ -75,10 +71,6 @@
 		nodes,
 		statics,
 		ssCache,
-<<<<<<< HEAD
-=======
-		bearerTokens,
->>>>>>> dde735f1
 		additionalScrapeConfigs,
 	)
 	if err != nil {
@@ -341,12 +333,8 @@
 ) (*scrapesSecretsCache, error) {
 
 	oauth2Secret := make(map[string]*oauthCreds)
-<<<<<<< HEAD
 	baSecrets := make(map[string]*BasicAuthCredentials)
 	bearerSecrets := make(map[string]string)
-=======
-	secrets := make(map[string]BasicAuthCredentials)
->>>>>>> dde735f1
 	nsSecretCache := make(map[string]*v1.Secret)
 	nsCMCache := make(map[string]*v1.ConfigMap)
 	for _, mon := range mons {
@@ -356,21 +344,15 @@
 				if err != nil {
 					return nil, fmt.Errorf("could not generate basicAuth for vmservicescrape %s. %w", mon.Name, err)
 				}
-<<<<<<< HEAD
 				baSecrets[mon.AsMapKey(i)] = credentials
 			}
 
-=======
-				secrets[mon.AsMapKey(i)] = credentials
-			}
->>>>>>> dde735f1
 			if ep.OAuth2 != nil {
 				oauth2, err := loadOAuthSecrets(ctx, rclient, ep.OAuth2, mon.Namespace, nsSecretCache, nsCMCache)
 				if err != nil {
 					return nil, fmt.Errorf("cannot load oauth2 creds for :%s, ns: %s, err: %w", mon.Name, mon.Namespace, err)
 				}
 				oauth2Secret[mon.AsMapKey(i)] = oauth2
-<<<<<<< HEAD
 			}
 			if ep.BearerTokenSecret.Name != "" {
 				token, err := getCredFromSecret(ctx, rclient, mon.Namespace, ep.BearerTokenSecret, buildCacheKey(mon.Namespace, ep.BearerTokenSecret.Name), nsSecretCache)
@@ -389,8 +371,6 @@
 				}
 				bearerSecrets[mon.AsProxyKey(i)] = token
 
-=======
->>>>>>> dde735f1
 			}
 
 		}
@@ -406,7 +386,6 @@
 			if err != nil {
 				return nil, fmt.Errorf("could not generate basicAuth for vmNodeScrape %s. %w", node.Name, err)
 			}
-<<<<<<< HEAD
 			baSecrets[node.AsMapKey()] = credentials
 
 		}
@@ -435,18 +414,7 @@
 			bearerSecrets[node.AsProxyKey()] = token
 
 		}
-=======
-			secrets[node.AsMapKey()] = credentials
-
-		}
-		if node.Spec.OAuth2 != nil {
-			oauth2, err := loadOAuthSecrets(ctx, rclient, node.Spec.OAuth2, node.Namespace, nsSecretCache, nsCMCache)
-			if err != nil {
-				return nil, fmt.Errorf("cannot load oauth2 creds for :%s, ns: %s, err: %w", node.Name, node.Namespace, err)
-			}
-			oauth2Secret[node.AsMapKey()] = oauth2
-		}
->>>>>>> dde735f1
+
 	}
 	for _, pod := range pods {
 		for i, ep := range pod.Spec.PodMetricsEndpoints {
@@ -455,7 +423,6 @@
 				if err != nil {
 					return nil, fmt.Errorf("could not generate basicAuth for vmpodscrapee %s. %w", pod.Name, err)
 				}
-<<<<<<< HEAD
 				baSecrets[pod.AsMapKey(i)] = credentials
 			}
 			if ep.OAuth2 != nil {
@@ -517,34 +484,6 @@
 				baSecrets[probe.AsProxyKey()] = ba
 			}
 			bearerSecrets[probe.AsProxyKey()] = token
-=======
-				secrets[pod.AsMapKey(i)] = credentials
-			}
-			if ep.OAuth2 != nil {
-				oauth2, err := loadOAuthSecrets(ctx, rclient, ep.OAuth2, pod.Namespace, nsSecretCache, nsCMCache)
-				if err != nil {
-					return nil, fmt.Errorf("cannot load oauth2 creds for :%s, ns: %s, err: %w", pod.Name, pod.Namespace, err)
-				}
-				oauth2Secret[pod.AsMapKey(i)] = oauth2
-			}
-		}
-	}
->>>>>>> dde735f1
-
-	for _, probe := range probes {
-		if probe.Spec.BasicAuth != nil {
-			credentials, err := loadBasicAuthSecretFromAPI(ctx, rclient, probe.Spec.BasicAuth, probe.Namespace, nsSecretCache)
-			if err != nil {
-				return nil, fmt.Errorf("could not generate basicAuth for vmstaticScrape %s. %w", probe.Name, err)
-			}
-			secrets[probe.AsMapKey()] = credentials
-		}
-		if probe.Spec.OAuth2 != nil {
-			oauth2, err := loadOAuthSecrets(ctx, rclient, probe.Spec.OAuth2, probe.Namespace, nsSecretCache, nsCMCache)
-			if err != nil {
-				return nil, fmt.Errorf("cannot load oauth2 creds for :%s, ns: %s, err: %w", probe.Name, probe.Namespace, err)
-			}
-			oauth2Secret[probe.AsMapKey()] = oauth2
 		}
 	}
 
@@ -571,7 +510,6 @@
 				}
 				bearerSecrets[staticCfg.AsMapKey(i)] = token
 			}
-<<<<<<< HEAD
 			if ep.VMScrapeParams != nil && ep.VMScrapeParams.ProxyClientConfig != nil {
 				ba, token, err := loadProxySecrets(ctx, rclient, ep.VMScrapeParams.ProxyClientConfig, staticCfg.Namespace, nsSecretCache)
 				if err != nil {
@@ -582,14 +520,6 @@
 				}
 				bearerSecrets[staticCfg.AsProxyKey(i)] = token
 
-=======
-			if ep.OAuth2 != nil {
-				oauth2, err := loadOAuthSecrets(ctx, rclient, ep.OAuth2, staticCfg.Namespace, nsSecretCache, nsCMCache)
-				if err != nil {
-					return nil, fmt.Errorf("cannot load oauth2 creds for :%s, ns: %s, err: %w", staticCfg.Name, staticCfg.Namespace, err)
-				}
-				oauth2Secret[staticCfg.AsMapKey(i)] = oauth2
->>>>>>> dde735f1
 			}
 		}
 	}
@@ -612,104 +542,14 @@
 		if err != nil {
 			return nil, fmt.Errorf("could not generate basicAuth for remote write spec %s config. %w", rws.URL, err)
 		}
-<<<<<<< HEAD
 		baSecrets[fmt.Sprintf("remoteWriteSpec/%s", rws.URL)] = &credentials
 		if rws.OAuth2 != nil {
 			oauth2, err := loadOAuthSecrets(ctx, rclient, rws.OAuth2, namespace, nsSecretCache, nsCMCache)
-=======
-		secrets[fmt.Sprintf("remoteWriteSpec/%s", rws.URL)] = credentials
-		if rws.OAuth2 != nil {
-			oauth2, err := loadOAuthSecrets(ctx, rclient, rws.OAuth2, namespace, nsSecretCache, nsCMCache)
+
 			if err != nil {
 				return nil, fmt.Errorf("cannot load oauth2 creds for :%s, ns: %s, err: %w", "remoteWrite", namespace, err)
 			}
 			oauth2Secret[fmt.Sprintf("remoteWriteSpec/%s", rws.URL)] = oauth2
-		}
-	}
-
-	return &scrapesSecretsCache{baSecrets: secrets, oauth2Secrets: oauth2Secret}, nil
-}
-
-func loadBearerTokensFromSecrets(
-	ctx context.Context,
-	rclient client.Client,
-	mons map[string]*victoriametricsv1beta1.VMServiceScrape,
-	nodes map[string]*victoriametricsv1beta1.VMNodeScrape,
-	pods map[string]*victoriametricsv1beta1.VMPodScrape,
-	statics map[string]*victoriametricsv1beta1.VMStaticScrape,
-	remoteWriteSpecs []victoriametricsv1beta1.VMAgentRemoteWriteSpec,
-	namespace string,
-) (map[string]BearerToken, error) {
-	tokens := map[string]BearerToken{}
-	nsSecretCache := make(map[string]*v1.Secret)
-
-	for _, mon := range mons {
-		for i, ep := range mon.Spec.Endpoints {
-			if ep.BearerTokenSecret.Name == "" {
-				continue
-			}
-
-			token, err := getCredFromSecret(
-				ctx,
-				rclient,
-				mon.Namespace,
-				ep.BearerTokenSecret,
-				mon.Namespace+"/"+ep.BearerTokenSecret.Name,
-				nsSecretCache,
-			)
-			if err != nil {
-				return nil, fmt.Errorf(
-					"failed to extract endpoint bearertoken for vmservicescrape %v from secret %v in namespace %v",
-					mon.Name, ep.BearerTokenSecret.Name, mon.Namespace,
-				)
-			}
-
-			tokens[mon.AsMapKey(i)] = BearerToken(token)
-		}
-	}
-	for _, pod := range pods {
-		for i, ep := range pod.Spec.PodMetricsEndpoints {
-			if ep.BearerTokenSecret.Name == "" {
-				continue
-			}
-
-			token, err := getCredFromSecret(
-				ctx,
-				rclient,
-				pod.Namespace,
-				ep.BearerTokenSecret,
-				pod.Namespace+"/"+ep.BearerTokenSecret.Name,
-				nsSecretCache,
-			)
->>>>>>> dde735f1
-			if err != nil {
-				return nil, fmt.Errorf("cannot load oauth2 creds for :%s, ns: %s, err: %w", "remoteWrite", namespace, err)
-			}
-<<<<<<< HEAD
-			oauth2Secret[fmt.Sprintf("remoteWriteSpec/%s", rws.URL)] = oauth2
-=======
-
-			tokens[pod.AsMapKey(i)] = BearerToken(token)
-
-		}
-	}
-	// load bearer tokens for nodeScrape
-	for _, node := range nodes {
-		if node.Spec.BearerTokenSecret.Name == "" {
-			continue
-		}
-		token, err := getCredFromSecret(ctx,
-			rclient,
-			node.Namespace,
-			node.Spec.BearerTokenSecret,
-			node.Namespace+"/"+node.Spec.BearerTokenSecret.Name,
-			nsSecretCache)
-		if err != nil {
-			return nil, fmt.Errorf(
-				"failed to extract endpoint bearertoken for VMNodeScrape %v from secret %v in namespace %v",
-				node.Name, node.Spec.BearerTokenSecret.Name, node.Namespace,
-			)
->>>>>>> dde735f1
 		}
 		if rws.BearerTokenSecret != nil {
 			token, err := getCredFromSecret(ctx, rclient, namespace, *rws.BearerTokenSecret, buildCacheKey(namespace, rws.BearerTokenSecret.Name), nsSecretCache)
@@ -852,40 +692,6 @@
 		}
 	}
 	return
-}
-func loadOAuthSecrets(ctx context.Context, rclient client.Client, oauth2 *victoriametricsv1beta1.OAuth2, ns string, cache map[string]*v1.Secret, cmCache map[string]*v1.ConfigMap) (*oauthCreds, error) {
-	var r oauthCreds
-	if oauth2.ClientSecret != nil {
-		s, err := getCredFromSecret(ctx, rclient, ns, *oauth2.ClientSecret, buildCacheKey(ns, oauth2.ClientSecret.Name), cache)
-		if err != nil {
-			return nil, fmt.Errorf("cannot load oauth2 secret for: %s, err: %w", oauth2.ClientSecret.Name, err)
-		}
-		r.clientSecret = s
-	}
-	if oauth2.ClientID.Secret != nil {
-		s, err := getCredFromSecret(ctx, rclient, ns, *oauth2.ClientID.Secret, ns+"/"+oauth2.ClientID.Secret.Name, cache)
-		if err != nil {
-			return nil, fmt.Errorf("cannot load oauth2 secret for: %s, err: %w", oauth2.ClientID.Secret, err)
-		}
-		r.clientID = s
-	} else if oauth2.ClientID.ConfigMap != nil {
-		s, err := getCredFromConfigMap(ctx, rclient, ns, *oauth2.ClientID.ConfigMap, buildCacheKey(ns, oauth2.ClientID.ConfigMap.Name), cmCache)
-		if err != nil {
-			return nil, fmt.Errorf("cannot load oauth2 secret for: %s err: %w", oauth2.ClientID.ConfigMap.Name, err)
-		}
-		r.clientID = s
-	}
-
-	return &r, nil
-}
-
-type oauthCreds struct {
-	clientSecret string
-	clientID     string
-}
-
-func buildCacheKey(ns, keyName string) string {
-	return fmt.Sprintf("%s/%s", ns, keyName)
 }
 func loadOAuthSecrets(ctx context.Context, rclient client.Client, oauth2 *victoriametricsv1beta1.OAuth2, ns string, cache map[string]*v1.Secret, cmCache map[string]*v1.ConfigMap) (*oauthCreds, error) {
 	var r oauthCreds
