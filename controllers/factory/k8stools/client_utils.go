package k8stools

import (
	"context"
	"encoding/json"
	"fmt"
	"regexp"
	"strings"
	"time"

	v1 "k8s.io/api/core/v1"
	"k8s.io/apimachinery/pkg/labels"
	"k8s.io/apimachinery/pkg/types"
	"k8s.io/apimachinery/pkg/util/strategicpatch"
	"k8s.io/apimachinery/pkg/util/validation"
	"sigs.k8s.io/controller-runtime/pkg/client"
)

var invalidDNS1123Characters = regexp.MustCompile("[^-a-z0-9]+")

func SanitizeVolumeName(name string) string {
	name = strings.ToLower(name)
	name = invalidDNS1123Characters.ReplaceAllString(name, "-")
	if len(name) > validation.DNS1123LabelMaxLength {
		name = name[0:validation.DNS1123LabelMaxLength]
	}
	return strings.Trim(name, "-")
}

// MergePatchContainers adds patches to base using a strategic merge patch and iterating by container name, failing on the first error
func MergePatchContainers(base, patches []v1.Container) ([]v1.Container, error) {
	var out []v1.Container

	// map of containers that still need to be patched by name
	containersToPatch := make(map[string]v1.Container)
	for _, c := range patches {
		containersToPatch[c.Name] = c
	}

	for _, container := range base {
		// If we have a patch result, iterate over each container and try and calculate the patch
		if patchContainer, ok := containersToPatch[container.Name]; ok {
			// Get the json for the container and the patch
			containerBytes, err := json.Marshal(container)
			if err != nil {
				return nil, fmt.Errorf("failed to marshal json for container %s, err: %w", container.Name, err)
			}
			patchBytes, err := json.Marshal(patchContainer)
			if err != nil {
				return nil, fmt.Errorf("failed to marshal json for patch container %s, err: %w", container.Name, err)
			}

			// Calculate the patch result
			jsonResult, err := strategicpatch.StrategicMergePatch(containerBytes, patchBytes, v1.Container{})
			if err != nil {
				return nil, fmt.Errorf("failed to generate merge patch for %s, err: %w", container.Name, err)
			}
			var patchResult v1.Container
			if err := json.Unmarshal(jsonResult, &patchResult); err != nil {
				return nil, fmt.Errorf("failed to unmarshal merged container %s, err: %w", container.Name, err)
			}

			// Add the patch result and remove the corresponding key from the to do list
			out = append(out, patchResult)
			delete(containersToPatch, container.Name)
		} else {
			// This container didn't need to be patched
			out = append(out, container)
		}
	}

	// Iterate over the patches and add all the containers that were not previously part of a patch result
	for _, container := range patches {
		if _, ok := containersToPatch[container.Name]; ok {
			out = append(out, container)
		}
	}

	return out, nil
}

// UpdatePodAnnotations - updates configmap-sync-time annotation
// it triggers config rules reload for vmalert
func UpdatePodAnnotations(ctx context.Context, rclient client.Client, selector map[string]string, ns string) error {
	var podsToUpdate v1.PodList
	opts := client.ListOptions{
		Namespace:     ns,
		LabelSelector: labels.SelectorFromSet(selector),
	}
	err := rclient.List(ctx, &podsToUpdate, &opts)
	if err != nil {
		return fmt.Errorf("failed to list pod items: %w", err)
	}
	updateTime := time.Now().Format("2006-01-02T15-04-05")
	pt := client.RawPatch(types.MergePatchType,
		[]byte(fmt.Sprintf(`{"metadata": {"annotations": {"configmap-sync-lastupdate-at": "%s"} } }`, updateTime)))
	for _, pod := range podsToUpdate.Items {
		err := rclient.Patch(ctx, &pod, pt)
		if err != nil {
			return fmt.Errorf("failed to patch pod item with annotation: %s, err: %w", updateTime, err)
		}
	}
	return nil
}

// ListClusterWideObjects helper func, default client cannot get objects at cluster scope,
// this func retrieves objects and applies given callback to it.
<<<<<<< HEAD
//func ListClusterWideObjects(ctx context.Context, rclient client.Client, objectType client.ObjectList, cb func(r runtime.Object)) error {
//	if err := rclient.List(ctx, objectType); err != nil {
//		return err
//	}
//	cb(objectType)
//	return nil
//}
=======
// Deprecated
// use direct client.Get instead
func ListClusterWideObjects(ctx context.Context, rclient client.Client, objectType client.ObjectList, crLabels map[string]string, cb func(r runtime.Object)) error {
	if err := rclient.List(ctx, objectType, &client.ListOptions{LabelSelector: labels.SelectorFromSet(crLabels)}); err != nil {
		return err
	}
	cb(objectType)
	return nil
}
>>>>>>> e01e5231
<|MERGE_RESOLUTION|>--- conflicted
+++ resolved
@@ -101,26 +101,4 @@
 		}
 	}
 	return nil
-}
-
-// ListClusterWideObjects helper func, default client cannot get objects at cluster scope,
-// this func retrieves objects and applies given callback to it.
-<<<<<<< HEAD
-//func ListClusterWideObjects(ctx context.Context, rclient client.Client, objectType client.ObjectList, cb func(r runtime.Object)) error {
-//	if err := rclient.List(ctx, objectType); err != nil {
-//		return err
-//	}
-//	cb(objectType)
-//	return nil
-//}
-=======
-// Deprecated
-// use direct client.Get instead
-func ListClusterWideObjects(ctx context.Context, rclient client.Client, objectType client.ObjectList, crLabels map[string]string, cb func(r runtime.Object)) error {
-	if err := rclient.List(ctx, objectType, &client.ListOptions{LabelSelector: labels.SelectorFromSet(crLabels)}); err != nil {
-		return err
-	}
-	cb(objectType)
-	return nil
-}
->>>>>>> e01e5231
+}