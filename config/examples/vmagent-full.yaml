--- conflicted
+++ resolved
@@ -47,14 +47,6 @@
 metadata:
   name: example-vmagent-full
 spec:
-<<<<<<< HEAD
-  serviceScrapeNamespaceSelector: {}
-  serviceScrapeSelector: {}
-  podScrapeNamespaceSelector: {}
-  podScrapeSelector: {}
-  probeSelector: {}
-  probeNamespaceSelector: {}
-=======
   serviceScrapeNamespaceSelector:
     matchLabels:
       managed-by: vm-operator
@@ -95,7 +87,6 @@
   externalLabels:
     key: value
   # Add fields here
->>>>>>> d254753c
   replicaCount: 1
   resources:
     limits:
