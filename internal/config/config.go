package config

import (
	"fmt"
	"math/rand"
	"os"
	"regexp"
	"strconv"
	"strings"
	"sync"
	"time"

	"github.com/VictoriaMetrics/VictoriaMetrics/lib/buildinfo"
	"github.com/caarlos0/env/v11"
	"github.com/prometheus/client_golang/prometheus"
	"k8s.io/apimachinery/pkg/api/resource"
	"sigs.k8s.io/controller-runtime/pkg/metrics"
)

const (
	UnLimitedResource = "unlimited"
	prefixVar         = "VM_"
)

func getVersion(defaultVersion string) string {
	v := buildinfo.ShortVersion()
	if len(v) == 0 {
		return defaultVersion
	}
	return v
}

var (
	opConf   *BaseOperatorConf
	initConf sync.Once

	opNamespace   []string
	initNamespace sync.Once
	defaultEnvs   = map[string]string{
		"VM_METRICS_VERSION":  "v1.131.0",
		"VM_LOGS_VERSION":     "v1.36.1",
		"VM_ANOMALY_VERSION":  "v1.26.1",
		"VM_TRACES_VERSION":   "v0.5.0",
		"VM_OPERATOR_VERSION": getVersion("v0.65.0"),
	}
)

func getEnvOpts() env.Options {
	envOpts := env.Options{
		DefaultValueTagName:   "default",
		PrefixTagName:         "prefix",
		UseFieldNameByDefault: true,
		Prefix:                prefixVar,
		Environment:           env.ToMap(os.Environ()),
	}
	for n, ov := range defaultEnvs {
		if v, ok := envOpts.Environment[n]; !ok || v == "" {
			envOpts.Environment[n] = ov
		}
	}
	return envOpts
}

// WatchNamespaceEnvVar is the constant for env variable WATCH_NAMESPACE
// which specifies the Namespace to watch.
// An empty value means the operator is running with cluster scope.
var WatchNamespaceEnvVar = "WATCH_NAMESPACE"

// ApplicationDefaults is useful for generic default building
// uses the same memory as application default at config
type ApplicationDefaults struct {
	Image               string
	Version             string
	ConfigReloadImage   string
	Port                string
	UseDefaultResources bool
	Resource            struct {
		Limit struct {
			Mem string
			Cpu string
		}
		Request struct {
			Mem string
			Cpu string
		}
	}
	ConfigReloaderCPU    string
	ConfigReloaderMemory string
}

// Resource is useful for generic resource building
// uses the same memory layout as resources at config
type Resource struct {
	Limit struct {
		Mem string
		Cpu string
	}
	Request struct {
		Mem string
		Cpu string
	}
}

//genvars:true
type BaseOperatorConf struct {
<<<<<<< HEAD
	MetricsVersion  string `default:"${VM_METRICS_VERSION}" env:"METRICS_VERSION,expand"`
	LogsVersion     string `default:"${VM_LOGS_VERSION}" env:"LOGS_VERSION,expand"`
	AnomalyVersion  string `default:"${VM_ANOMALY_VERSION}" env:"ANOMALY_VERSION,expand"`
	TracesVertsion  string `default:"${VM_TRACES_VERSION}" env:"TRACES_VERSION,expand"`
	OperatorVersion string `default:"${VM_OPERATOR_VERSION}" env:"OPERATOR_VERSION,expand"`
=======
	// this values are printed when -printDefaults is called
	//
	// DO NOT FORGET TO MODIFY VERSIONS IN defaultEnvs

	MetricsVersion    string `default:"v1.131.0" env:"METRICS_VERSION"`
	LogsVersion       string `default:"v1.36.1" env:"LOGS_VERSION"`
	AnomalyVersion    string `default:"v1.25.2" env:"ANOMALY_VERSION"`
	GatewayAPIEnabled bool   `default:"false" env:"GATEWAY_API_ENABLED"`
>>>>>>> 40f78855

	// enables custom config reloader for vmauth and vmagent,
	// it should speed-up config reloading process.
	UseVMConfigReloader bool `default:"true" env:"USECUSTOMCONFIGRELOADER"`
	// container registry name prefix, e.g. docker.io
	ContainerRegistry     string `default:"" env:"CONTAINERREGISTRY"`
	VMConfigReloaderImage string `default:"victoriametrics/operator:config-reloader-${VM_OPERATOR_VERSION}" env:"CUSTOMCONFIGRELOADERIMAGE,expand"`
	PSPAutoCreateEnabled  bool   `default:"false" env:"PSPAUTOCREATEENABLED"`
	EnableTCP6            bool   `default:"false" env:"ENABLETCP6"`

	// defines global resource.limits.cpu for all config-reloader containers
	ConfigReloaderLimitCPU string `default:"unlimited"`
	// defines global resource.limits.memory for all config-reloader containers
	ConfigReloaderLimitMemory string `default:"unlimited"`
	// defines global resource.requests.cpu for all config-reloader containers
	ConfigReloaderRequestCPU string `default:""`
	// defines global resource.requests.memory for all config-reloader containers
	ConfigReloaderRequestMemory string `default:""`

	VLogsDefault struct {
		Image               string `default:"victoriametrics/victoria-logs"`
		Version             string `env:",expand" default:"${VM_LOGS_VERSION}"`
		ConfigReloadImage   string `env:"-"`
		Port                string `default:"9428"`
		UseDefaultResources bool   `default:"true" env:"USEDEFAULTRESOURCES"`
		Resource            struct {
			Limit struct {
				Mem string `default:"1500Mi"`
				Cpu string `default:"1200m"`
			} `prefix:"LIMIT_"`
			Request struct {
				Mem string `default:"500Mi"`
				Cpu string `default:"150m"`
			} `prefix:"REQUEST_"`
		} `prefix:"RESOURCE_"`
		ConfigReloaderCPU    string `env:"-"`
		ConfigReloaderMemory string `env:"-"`
	} `prefix:"VLOGSDEFAULT_"`

	VLAgentDefault struct {
		Image               string `default:"victoriametrics/vlagent"`
		Version             string `env:",expand" default:"${VM_LOGS_VERSION}"`
		ConfigReloadImage   string `env:"-"`
		Port                string `default:"9429"`
		UseDefaultResources bool   `default:"true" env:"USEDEFAULTRESOURCES"`
		Resource            struct {
			Limit struct {
				Mem string `default:"500Mi"`
				Cpu string `default:"200m"`
			} `prefix:"LIMIT_"`
			Request struct {
				Mem string `default:"200Mi"`
				Cpu string `default:"50m"`
			} `prefix:"REQUEST_"`
		} `prefix:"RESOURCE_"`
		ConfigReloaderCPU    string `env:"-"`
		ConfigReloaderMemory string `env:"-"`
	} `prefix:"VLAGENTDEFAULT_"`

	VLSingleDefault struct {
		Image               string `default:"victoriametrics/victoria-logs"`
		Version             string `env:",expand" default:"${VM_LOGS_VERSION}"`
		ConfigReloadImage   string `env:"-"`
		Port                string `default:"9428"`
		UseDefaultResources bool   `default:"true" env:"USEDEFAULTRESOURCES"`
		Resource            struct {
			Limit struct {
				Mem string `default:"1500Mi"`
				Cpu string `default:"1200m"`
			} `prefix:"LIMIT_"`
			Request struct {
				Mem string `default:"500Mi"`
				Cpu string `default:"150m"`
			} `prefix:"REQUEST_"`
		} `prefix:"RESOURCE_"`
		ConfigReloaderCPU    string `env:"-"`
		ConfigReloaderMemory string `env:"-"`
	} `prefix:"VLSINGLEDEFAULT_"`

	VTSingleDefault struct {
		Image               string `default:"victoriametrics/victoria-traces"`
		Version             string `env:",expand" default:"${VM_TRACES_VERSION}"`
		ConfigReloadImage   string `env:"-"`
		Port                string `default:"10428"`
		UseDefaultResources bool   `default:"true" env:"USEDEFAULTRESOURCES"`
		Resource            struct {
			Limit struct {
				Mem string `default:"1500Mi"`
				Cpu string `default:"1200m"`
			} `prefix:"LIMIT_"`
			Request struct {
				Mem string `default:"500Mi"`
				Cpu string `default:"150m"`
			} `prefix:"REQUEST_"`
		} `prefix:"RESOURCE_"`
		ConfigReloaderCPU    string `env:"-"`
		ConfigReloaderMemory string `env:"-"`
	} `prefix:"VTSINGLEDEFAULT_"`

	VMAlertDefault struct {
		Image               string `default:"victoriametrics/vmalert"`
		Version             string `env:",expand" default:"${VM_METRICS_VERSION}"`
		ConfigReloadImage   string `default:"jimmidyson/configmap-reload:v0.3.0" env:"CONFIGRELOADIMAGE"`
		Port                string `default:"8080"`
		UseDefaultResources bool   `default:"true" env:"USEDEFAULTRESOURCES"`
		Resource            struct {
			Limit struct {
				Mem string `default:"500Mi"`
				Cpu string `default:"200m"`
			} `prefix:"LIMIT_"`
			Request struct {
				Mem string `default:"200Mi"`
				Cpu string `default:"50m"`
			} `prefix:"REQUEST_"`
		} `prefix:"RESOURCE_"`
		// Deprecated:: use VM_CONFIG_RELOADER_REQUEST_CPU instead
		ConfigReloaderCPU string `default:"10m" env:"CONFIGRELOADERCPU"`
		// Deprecated:: use VM_CONFIG_RELOADER_REQUEST_MEMORY instead
		ConfigReloaderMemory string `default:"25Mi" env:"CONFIGRELOADERMEMORY"`
	} `prefix:"VMALERTDEFAULT_"`

	VMServiceScrapeDefault struct {
		// Use endpointslices instead of endpoints as discovery role
		// for vmservicescrape when generate scrape config for vmagent.
		EnforceEndpointSlices bool `default:"false" env:"ENFORCEENDPOINTSLICES"`
	} `prefix:"VMSERVICESCRAPEDEFAULT_"`

	VMAgentDefault struct {
		Image               string `default:"victoriametrics/vmagent"`
		Version             string `env:",expand" default:"${VM_METRICS_VERSION}"`
		ConfigReloadImage   string `default:"quay.io/prometheus-operator/prometheus-config-reloader:v0.82.1" env:"CONFIGRELOADIMAGE"`
		Port                string `default:"8429"`
		UseDefaultResources bool   `default:"true" env:"USEDEFAULTRESOURCES"`
		Resource            struct {
			Limit struct {
				Mem string `default:"500Mi"`
				Cpu string `default:"200m"`
			} `prefix:"LIMIT_"`
			Request struct {
				Mem string `default:"200Mi"`
				Cpu string `default:"50m"`
			} `prefix:"REQUEST_"`
		} `prefix:"RESOURCE_"`
		// Deprecated:: use VM_CONFIG_RELOADER_REQUEST_CPU instead
		ConfigReloaderCPU string `default:"10m" env:"CONFIGRELOADERCPU"`
		// Deprecated:: use VM_CONFIG_RELOADER_REQUEST_MEMORY instead
		ConfigReloaderMemory string `default:"25Mi" env:"CONFIGRELOADERMEMORY"`
	} `prefix:"VMAGENTDEFAULT_"`

	VMAnomalyDefault struct {
		Image               string `default:"victoriametrics/vmanomaly"`
		Version             string `env:",expand" default:"${VM_ANOMALY_VERSION}"`
		ConfigReloadImage   string `default:"quay.io/prometheus-operator/prometheus-config-reloader:v0.82.1" env:"CONFIGRELOADIMAGE"`
		Port                string `default:"8490"`
		UseDefaultResources bool   `default:"true" env:"USEDEFAULTRESOURCES"`
		Resource            struct {
			Limit struct {
				Mem string `default:"500Mi"`
				Cpu string `default:"200m"`
			} `prefix:"LIMIT_"`
			Request struct {
				Mem string `default:"200Mi"`
				Cpu string `default:"50m"`
			} `prefix:"REQUEST_"`
		} `prefix:"RESOURCE_"`
		// Deprecated: use VM_CONFIG_RELOADER_REQUEST_CPU instead
		ConfigReloaderCPU string `default:"10m" env:"CONFIGRELOADERCPU"`
		// Deprecated: use VM_CONFIG_RELOADER_REQUEST_MEMORY instead
		ConfigReloaderMemory string `default:"25Mi" env:"CONFIGRELOADERMEMORY"`
	} `prefix:"VMANOMALYDEFAULT_"`

	VMSingleDefault struct {
		Image               string `default:"victoriametrics/victoria-metrics"`
		Version             string `env:",expand" default:"${VM_METRICS_VERSION}"`
		ConfigReloadImage   string `env:"-"`
		Port                string `default:"8429"`
		UseDefaultResources bool   `default:"true" env:"USEDEFAULTRESOURCES"`
		Resource            struct {
			Limit struct {
				Mem string `default:"1500Mi"`
				Cpu string `default:"1200m"`
			} `prefix:"LIMIT_"`
			Request struct {
				Mem string `default:"500Mi"`
				Cpu string `default:"150m"`
			} `prefix:"REQUEST_"`
		} `prefix:"RESOURCE_"`
		ConfigReloaderCPU    string `env:"-"`
		ConfigReloaderMemory string `env:"-"`
	} `prefix:"VMSINGLEDEFAULT_"`

	VMClusterDefault struct {
		UseDefaultResources bool `default:"true" env:"USEDEFAULTRESOURCES"`
		VMSelectDefault     struct {
			Image    string `default:"victoriametrics/vmselect"`
			Version  string `env:",expand" default:"${VM_METRICS_VERSION}-cluster"`
			Port     string `default:"8481"`
			Resource struct {
				Limit struct {
					Mem string `default:"1000Mi"`
					Cpu string `default:"500m"`
				} `prefix:"LIMIT_"`
				Request struct {
					Mem string `default:"500Mi"`
					Cpu string `default:"100m"`
				} `prefix:"REQUEST_"`
			} `prefix:"RESOURCE_"`
		} `prefix:"VMSELECTDEFAULT_"`
		VMStorageDefault struct {
			Image        string `default:"victoriametrics/vmstorage"`
			Version      string `env:",expand" default:"${VM_METRICS_VERSION}-cluster"`
			VMInsertPort string `default:"8400" env:"VMINSERTPORT"`
			VMSelectPort string `default:"8401" env:"VMSELECTPORT"`
			Port         string `default:"8482"`
			Resource     struct {
				Limit struct {
					Mem string `default:"1500Mi"`
					Cpu string `default:"1000m"`
				} `prefix:"LIMIT_"`
				Request struct {
					Mem string `default:"500Mi"`
					Cpu string `default:"250m"`
				} `prefix:"REQUEST_"`
			} `prefix:"RESOURCE_"`
		} `prefix:"VMSTORAGEDEFAULT_"`
		VMInsertDefault struct {
			Image    string `default:"victoriametrics/vminsert"`
			Version  string `env:",expand" default:"${VM_METRICS_VERSION}-cluster"`
			Port     string `default:"8480"`
			Resource struct {
				Limit struct {
					Mem string `default:"500Mi"`
					Cpu string `default:"500m"`
				} `prefix:"LIMIT_"`
				Request struct {
					Mem string `default:"200Mi"`
					Cpu string `default:"150m"`
				} `prefix:"REQUEST_"`
			} `prefix:"RESOURCE_"`
		} `prefix:"VMINSERTDEFAULT_"`
	} `prefix:"VMCLUSTERDEFAULT_"`

	VMAlertManager struct {
		ConfigReloaderImage string `default:"jimmidyson/configmap-reload:v0.3.0" env:"CONFIGRELOADERIMAGE"`
		// Deprecated: use VM_CONFIG_RELOADER_REQUEST_CPU instead
		ConfigReloaderCPU string `default:"10m" env:"CONFIGRELOADERCPU"`
		// Deprecated: use VM_CONFIG_RELOADER_REQUEST_MEMORY instead
		ConfigReloaderMemory         string `default:"25Mi" env:"CONFIGRELOADERMEMORY"`
		AlertmanagerDefaultBaseImage string `default:"prom/alertmanager" env:"ALERTMANAGERDEFAULTBASEIMAGE"`
		AlertManagerVersion          string `default:"v0.29.0" env:"ALERTMANAGERVERSION"`
		UseDefaultResources          bool   `default:"true" env:"USEDEFAULTRESOURCES"`
		Resource                     struct {
			Limit struct {
				Mem string `default:"256Mi"`
				Cpu string `default:"100m"`
			} `prefix:"LIMIT_"`
			Request struct {
				Mem string `default:"56Mi"`
				Cpu string `default:"30m"`
			} `prefix:"REQUEST_"`
		} `prefix:"RESOURCE_"`
	} `prefix:"VMALERTMANAGER_"`

	DisableSelfServiceScrapeCreation bool `default:"false" env:"DISABLESELFSERVICESCRAPECREATION"`
	VMBackup                         struct {
		Image               string `default:"victoriametrics/vmbackupmanager"`
		Version             string `env:",expand" default:"${VM_METRICS_VERSION}-enterprise"`
		Port                string `default:"8300"`
		UseDefaultResources bool   `default:"true" env:"USEDEFAULTRESOURCES"`
		Resource            struct {
			Limit struct {
				Mem string `default:"500Mi"`
				Cpu string `default:"500m"`
			} `prefix:"LIMIT_"`
			Request struct {
				Mem string `default:"200Mi"`
				Cpu string `default:"150m"`
			} `prefix:"REQUEST_"`
		} `prefix:"RESOURCE_"`
	} `prefix:"VMBACKUP_"`
	VMAuthDefault struct {
		Image               string `default:"victoriametrics/vmauth"`
		Version             string `env:",expand" default:"${VM_METRICS_VERSION}"`
		ConfigReloadImage   string `default:"quay.io/prometheus-operator/prometheus-config-reloader:v0.82.1" env:"CONFIGRELOADIMAGE"`
		Port                string `default:"8427"`
		UseDefaultResources bool   `default:"true" env:"USEDEFAULTRESOURCES"`
		Resource            struct {
			Limit struct {
				Mem string `default:"300Mi"`
				Cpu string `default:"200m"`
			} `prefix:"LIMIT_"`
			Request struct {
				Mem string `default:"100Mi"`
				Cpu string `default:"50m"`
			} `prefix:"REQUEST_"`
		} `prefix:"RESOURCE_"`
		// Deprecated: use VM_CONFIG_RELOADER_REQUEST_CPU instead
		ConfigReloaderCPU string `default:"10m" env:"CONFIGRELOADERCPU"`
		// Deprecated: use VM_CONFIG_RELOADER_REQUEST_MEMORY instead
		ConfigReloaderMemory string `default:"25Mi" env:"CONFIGRELOADERMEMORY"`
	} `prefix:"VMAUTHDEFAULT_"`

	VLClusterDefault struct {
		UseDefaultResources bool `default:"true" env:"USEDEFAULTRESOURCES"`
		VLSelectDefault     struct {
			Image    string `default:"victoriametrics/victoria-logs"`
			Version  string `env:",expand" default:"${VM_LOGS_VERSION}"`
			Port     string `default:"9471"`
			Resource struct {
				Limit struct {
					Mem string `default:"1024Mi"`
					Cpu string `default:"1000m"`
				} `prefix:"LIMIT_"`
				Request struct {
					Mem string `default:"256Mi"`
					Cpu string `default:"100m"`
				} `prefix:"REQUEST_"`
			} `prefix:"RESOURCE_"`
		} `prefix:"VLSELECTDEFAULT_"`
		VLStorageDefault struct {
			Image    string `default:"victoriametrics/victoria-logs"`
			Version  string `env:",expand" default:"${VM_LOGS_VERSION}"`
			Port     string `default:"9491"`
			Resource struct {
				Limit struct {
					Mem string `default:"2048Mi"`
					Cpu string `default:"1000m"`
				} `prefix:"LIMIT_"`
				Request struct {
					Mem string `default:"512Mi"`
					Cpu string `default:"200m"`
				} `prefix:"REQUEST_"`
			} `prefix:"RESOURCE_"`
		} `prefix:"VLSTORAGEDEFAULT_"`
		VLInsertDefault struct {
			Image    string `default:"victoriametrics/victoria-logs"`
			Version  string `env:",expand" default:"${VM_LOGS_VERSION}"`
			Port     string `default:"9481"`
			Resource struct {
				Limit struct {
					Mem string `default:"1024Mi"`
					Cpu string `default:"1000m"`
				} `prefix:"LIMIT_"`
				Request struct {
					Mem string `default:"256Mi"`
					Cpu string `default:"100m"`
				} `prefix:"REQUEST_"`
			} `prefix:"RESOURCE_"`
		} `prefix:"VLINSERTDEFAULT_"`
	} `prefix:"VLCLUSTERDEFAULT_"`

	VTClusterDefault struct {
		UseDefaultResources bool `default:"true" env:"USEDEFAULTRESOURCES"`
		SelectDefault       struct {
			Image    string `default:"victoriametrics/victoria-traces"`
			Version  string `env:",expand" default:"${VM_TRACES_VERSION}"`
			Port     string `default:"10471"`
			Resource struct {
				Limit struct {
					Mem string `default:"1024Mi"`
					Cpu string `default:"1000m"`
				} `prefix:"LIMIT_"`
				Request struct {
					Mem string `default:"256Mi"`
					Cpu string `default:"100m"`
				} `prefix:"REQUEST_"`
			} `prefix:"RESOURCE_"`
		} `prefix:"SELECT_"`
		StorageDefault struct {
			Image    string `default:"victoriametrics/victoria-traces"`
			Version  string `env:",expand" default:"${VM_TRACES_VERSION}"`
			Port     string `default:"10491"`
			Resource struct {
				Limit struct {
					Mem string `default:"2048Mi"`
					Cpu string `default:"1000m"`
				} `prefix:"LIMIT_"`
				Request struct {
					Mem string `default:"512Mi"`
					Cpu string `default:"200m"`
				} `prefix:"REQUEST_"`
			} `prefix:"RESOURCE_"`
		} `prefix:"STORAGE_"`
		InsertDefault struct {
			Image    string `default:"victoriametrics/victoria-traces"`
			Version  string `env:",expand" default:"${VM_TRACES_VERSION}"`
			Port     string `default:"10481"`
			Resource struct {
				Limit struct {
					Mem string `default:"1024Mi"`
					Cpu string `default:"1000m"`
				} `prefix:"LIMIT_"`
				Request struct {
					Mem string `default:"256Mi"`
					Cpu string `default:"100m"`
				} `prefix:"REQUEST_"`
			} `prefix:"RESOURCE_"`
		} `prefix:"INSERT_"`
	} `prefix:"VTCLUSTERDEFAULT_"`

	EnabledPrometheusConverter struct {
		PodMonitor         bool `default:"true" env:"PODMONITOR"`
		ServiceScrape      bool `default:"true" env:"SERVICESCRAPE"`
		PrometheusRule     bool `default:"true" env:"PROMETHEUSRULE"`
		Probe              bool `default:"true" env:"PROBE"`
		AlertmanagerConfig bool `default:"true" env:"ALERTMANAGERCONFIG"`
		ScrapeConfig       bool `default:"true" env:"SCRAPECONFIG"`
	} `prefix:"ENABLEDPROMETHEUSCONVERTER_"`
	FilterChildLabelPrefixes      []string `default:"" env:"FILTERCHILDLABELPREFIXES"`
	FilterChildAnnotationPrefixes []string `default:"" env:"FILTERCHILDANNOTATIONPREFIXES"`
	// adds compare-options and sync-options for prometheus objects converted by operator.
	// It helps to properly use converter with ArgoCD
	PrometheusConverterAddArgoCDIgnoreAnnotations bool `default:"false" env:"PROMETHEUSCONVERTERADDARGOCDIGNOREANNOTATIONS"`
	EnabledPrometheusConverterOwnerReferences     bool `default:"false" env:"ENABLEDPROMETHEUSCONVERTEROWNERREFERENCES"`
	// allows filtering for converted labels, labels with matched prefix will be ignored
	FilterPrometheusConverterLabelPrefixes []string `default:"" env:"FILTERPROMETHEUSCONVERTERLABELPREFIXES"`
	// allows filtering for converted annotations, annotations with matched prefix will be ignored
	FilterPrometheusConverterAnnotationPrefixes []string `default:"" env:"FILTERPROMETHEUSCONVERTERANNOTATIONPREFIXES"`
	// Defines domain name suffix for in-cluster addresses
	// most known ClusterDomainName is .cluster.local
	ClusterDomainName string `default:"" env:"CLUSTERDOMAINNAME"`
	// Defines deadline for deployment/statefulset
	// to transit into ready state
	// to wait for transition to ready state
	AppReadyTimeout time.Duration `default:"80s" env:"APPREADYTIMEOUT"`
	// Defines single pod deadline
	// to wait for transition to ready state
	PodWaitReadyTimeout time.Duration `default:"80s" env:"PODWAITREADYTIMEOUT"`
	// Defines poll interval for pods ready check
	// at statefulset rollout update
	PodWaitReadyIntervalCheck time.Duration `default:"5s" env:"PODWAITREADYINTERVALCHECK"`
	// configures force resync interval for VMAgent, VMAlert, VMAlertmanager and VMAuth.
	ForceResyncInterval time.Duration `default:"60s" env:"FORCERESYNCINTERVAL"`
	// EnableStrictSecurity will add default `securityContext` to pods and containers created by operator
	// Default PodSecurityContext include:
	// 1. RunAsNonRoot: true
	// 2. RunAsUser/RunAsGroup/FSGroup: 65534
	// '65534' refers to 'nobody' in all the used default images like alpine, busybox.
	// If you're using customize image, please make sure '65534' is a valid uid in there or specify SecurityContext.
	// 3. FSGroupChangePolicy: &onRootMismatch
	// If KubeVersion>=1.20, use `FSGroupChangePolicy="onRootMismatch"` to skip the recursive permission change
	// when the root of the volume already has the correct permissions
	// 4. SeccompProfile:
	//      type: RuntimeDefault
	// Use `RuntimeDefault` seccomp profile by default, which is defined by the container runtime,
	// instead of using the Unconfined (seccomp disabled) mode.
	//
	// Default container SecurityContext include:
	// 1. AllowPrivilegeEscalation: false
	// 2. ReadOnlyRootFilesystem: true
	// 3. Capabilities:
	//      drop:
	//        - all
	// turn off `EnableStrictSecurity` by default, see https://github.com/VictoriaMetrics/operator/issues/749 for details
	EnableStrictSecurity bool `default:"false" env:"ENABLESTRICTSECURITY"`
}

// ResyncAfterDuration returns requeue duration for object period reconcile
// adds 10% jitter
func (boc *BaseOperatorConf) ResyncAfterDuration() time.Duration {
	if boc.ForceResyncInterval == 0 {
		return 0
	}
	d := boc.ForceResyncInterval
	dv := d / 10
	if dv > 10*time.Second {
		dv = 10 * time.Second
	}

	p := float64(rand.Int31()) / (1 << 32)

	return boc.ForceResyncInterval + time.Duration(p*float64(dv))
}

// Validate - validates config on best effort.
func (boc BaseOperatorConf) Validate() error {
	validateResource := func(name string, res Resource) error {
		if res.Request.Mem != UnLimitedResource {
			if _, err := resource.ParseQuantity(res.Request.Mem); err != nil {
				return fmt.Errorf("cannot parse resource request memory for %q: %w", name, err)
			}
		}
		if res.Request.Cpu != UnLimitedResource {
			if _, err := resource.ParseQuantity(res.Request.Cpu); err != nil {
				return fmt.Errorf("cannot parse resource request cpu for %q: %w", name, err)
			}
		}
		if res.Limit.Mem != UnLimitedResource {
			if _, err := resource.ParseQuantity(res.Limit.Mem); err != nil {
				return fmt.Errorf("cannot parse resource limit memory for %q: %w", name, err)
			}
		}
		if res.Limit.Cpu != UnLimitedResource {
			if _, err := resource.ParseQuantity(res.Limit.Cpu); err != nil {
				return fmt.Errorf("cannot parse resource limit cpu for %q: %w", name, err)
			}
		}
		return nil
	}

	if boc.ConfigReloaderLimitMemory != UnLimitedResource {
		if _, err := resource.ParseQuantity(boc.ConfigReloaderLimitMemory); err != nil {
			return fmt.Errorf("cannot parse global config-reloader resource limit memory: %w", err)
		}
	}
	if boc.ConfigReloaderLimitCPU != UnLimitedResource {
		if _, err := resource.ParseQuantity(boc.ConfigReloaderLimitCPU); err != nil {
			return fmt.Errorf("cannot parse global config-reloader resource limit cpu: %w", err)
		}
	}

	if len(boc.ConfigReloaderRequestMemory) > 0 && boc.ConfigReloaderRequestMemory != UnLimitedResource {
		if _, err := resource.ParseQuantity(boc.ConfigReloaderRequestMemory); err != nil {
			return fmt.Errorf("cannot parse global config-reloader resource request memory: %w", err)
		}
	}
	if len(boc.ConfigReloaderRequestCPU) > 0 && boc.ConfigReloaderRequestCPU != UnLimitedResource {
		if _, err := resource.ParseQuantity(boc.ConfigReloaderRequestCPU); err != nil {
			return fmt.Errorf("cannot parse global config-reloader resource request cpu: %w", err)
		}
	}

	if err := validateResource("vmagent", Resource(boc.VMAgentDefault.Resource)); err != nil {
		return err
	}
	if err := validateResource("vmalert", Resource(boc.VMAlertDefault.Resource)); err != nil {
		return err
	}
	if err := validateResource("vmalertmanager", Resource(boc.VMAlertManager.Resource)); err != nil {
		return err
	}
	if err := validateResource("vmselect", Resource(boc.VMClusterDefault.VMSelectDefault.Resource)); err != nil {
		return err
	}
	if err := validateResource("vminsert", Resource(boc.VMClusterDefault.VMInsertDefault.Resource)); err != nil {
		return err
	}
	if err := validateResource("vmstorage", Resource(boc.VMClusterDefault.VMStorageDefault.Resource)); err != nil {
		return err
	}
	if err := validateResource("vmsingle", Resource(boc.VMSingleDefault.Resource)); err != nil {
		return err
	}
	if err := validateResource("vmbackup", Resource(boc.VMBackup.Resource)); err != nil {
		return err
	}
	if err := validateResource("vlogs", Resource(boc.VLogsDefault.Resource)); err != nil {
		return err
	}
	if err := validateResource("vlagent", Resource(boc.VLAgentDefault.Resource)); err != nil {
		return err
	}
	if err := validateResource("vmanomaly", Resource(boc.VMAnomalyDefault.Resource)); err != nil {
		return err
	}
	if err := validateResource("vlsingle", Resource(boc.VLSingleDefault.Resource)); err != nil {
		return err
	}
	if err := validateResource("vlselect", Resource(boc.VLClusterDefault.VLSelectDefault.Resource)); err != nil {
		return err
	}
	if err := validateResource("vlinsert", Resource(boc.VLClusterDefault.VLInsertDefault.Resource)); err != nil {
		return err
	}
	if err := validateResource("vlstorage", Resource(boc.VLClusterDefault.VLStorageDefault.Resource)); err != nil {
		return err
	}
	if err := validateResource("vtsingle", Resource(boc.VTSingleDefault.Resource)); err != nil {
		return err
	}
	if err := validateResource("vtselect", Resource(boc.VTClusterDefault.SelectDefault.Resource)); err != nil {
		return err
	}
	if err := validateResource("vtinsert", Resource(boc.VTClusterDefault.InsertDefault.Resource)); err != nil {
		return err
	}
	if err := validateResource("vtstorage", Resource(boc.VTClusterDefault.StorageDefault.Resource)); err != nil {
		return err
	}
	return nil
}

// MustGetBaseConfig returns operator configuration with default values populated from env variables
func MustGetBaseConfig() *BaseOperatorConf {
	initConf.Do(func() {
		c, err := env.ParseAsWithOptions[BaseOperatorConf](getEnvOpts())
		if err != nil {
			panic(err)
		}
		if err := c.Validate(); err != nil {
			panic(err)
		}
		opConf = &c
	})
	return opConf
}

var validNamespaceRegex = regexp.MustCompile(`[a-z0-9]([-a-z0-9]*[a-z0-9])?`)

func getWatchNamespaces() ([]string, error) {
	wns, _ := os.LookupEnv(WatchNamespaceEnvVar)
	if len(wns) > 0 {
		nss := strings.Split(wns, ",")
		// validate namespace with regexp
		for _, ns := range nss {
			if !validNamespaceRegex.MatchString(ns) {
				return nil, fmt.Errorf("incorrect namespace name=%q for env var=%q with value: %q must match regex: %q", ns, WatchNamespaceEnvVar, wns, validNamespaceRegex.String())
			}
		}

		return nss, nil
	}
	return nil, nil
}

// MustGetWatchNamespaces returns a list of namespaces to be watched by operator
// Operator don't perform any cluster wide API calls if namespaces not empty
// in case of empty list it performs only clusterwide api calls
func MustGetWatchNamespaces() []string {
	initNamespace.Do(func() {
		nss, err := getWatchNamespaces()
		if err != nil {
			panic(err)
		}
		opNamespace = nss
	})

	return opNamespace
}

// IsClusterWideAccessAllowed checks if cluster wide access for components is needed
func IsClusterWideAccessAllowed() bool {
	return len(MustGetWatchNamespaces()) == 0
}

type Labels struct {
	LabelsString string
	LabelsMap    map[string]string
}

// Implement the flag.Value interface
func (labels *Labels) String() string {
	return labels.LabelsString
}

// Merge labels create a new map with labels merged.
func (labels *Labels) Merge(otherLabels map[string]string) map[string]string {
	mergedLabels := map[string]string{}

	for key, value := range otherLabels {
		mergedLabels[key] = value
	}

	for key, value := range labels.LabelsMap {
		mergedLabels[key] = value
	}
	return mergedLabels
}

// Set implements the flag.Set interface.
func (labels *Labels) Set(value string) error {
	m := map[string]string{}
	if value != "" {
		split := strings.Split(value, ",")
		for _, pair := range split {
			sp := strings.Split(pair, "=")
			m[sp[0]] = sp[1]
		}
	}
	labels.LabelsMap = m
	labels.LabelsString = value
	return nil
}

// ConfigAsMetrics exposes major configuration params as prometheus metrics
func ConfigAsMetrics(r metrics.RegistererGatherer, cfg *BaseOperatorConf) {
	opts := getEnvOpts()
	mapper := func(v string) string {
		return opts.Environment[v]
	}
	params, err := env.GetFieldParamsWithOptions(cfg, opts)
	if err != nil {
		panic(fmt.Sprintf("BUG: failed to get global variables: %s", err))
	}
	ms := prometheus.NewGaugeVec(prometheus.GaugeOpts{Name: "config parameter"}, []string{"name", "is_set", "value"})
	for _, p := range params {
		_, isSet := os.LookupEnv(p.Key)
		value := p.DefaultValue
		if v, ok := opts.Environment[p.Key]; ok {
			value = v
		} else if p.Expand {
			value = os.Expand(value, mapper)
		}
		ms.WithLabelValues(p.Key, strconv.FormatBool(isSet), value).Set(1)
	}
	r.MustRegister(ms)
}<|MERGE_RESOLUTION|>--- conflicted
+++ resolved
@@ -103,23 +103,13 @@
 
 //genvars:true
 type BaseOperatorConf struct {
-<<<<<<< HEAD
 	MetricsVersion  string `default:"${VM_METRICS_VERSION}" env:"METRICS_VERSION,expand"`
 	LogsVersion     string `default:"${VM_LOGS_VERSION}" env:"LOGS_VERSION,expand"`
 	AnomalyVersion  string `default:"${VM_ANOMALY_VERSION}" env:"ANOMALY_VERSION,expand"`
 	TracesVertsion  string `default:"${VM_TRACES_VERSION}" env:"TRACES_VERSION,expand"`
 	OperatorVersion string `default:"${VM_OPERATOR_VERSION}" env:"OPERATOR_VERSION,expand"`
-=======
-	// this values are printed when -printDefaults is called
-	//
-	// DO NOT FORGET TO MODIFY VERSIONS IN defaultEnvs
-
-	MetricsVersion    string `default:"v1.131.0" env:"METRICS_VERSION"`
-	LogsVersion       string `default:"v1.36.1" env:"LOGS_VERSION"`
-	AnomalyVersion    string `default:"v1.25.2" env:"ANOMALY_VERSION"`
 	GatewayAPIEnabled bool   `default:"false" env:"GATEWAY_API_ENABLED"`
->>>>>>> 40f78855
-
+  
 	// enables custom config reloader for vmauth and vmagent,
 	// it should speed-up config reloading process.
 	UseVMConfigReloader bool `default:"true" env:"USECUSTOMCONFIGRELOADER"`
